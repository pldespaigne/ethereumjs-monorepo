name: Browser
on:
  push:
    branches: [master, develop]
    tags: ['*']
  pull_request:
    types: [opened, reopened, synchronize]
  workflow_dispatch:

env:
  cwd: ${{github.workspace}}

concurrency:
  group: ${{ github.workflow }}-${{ github.head_ref || github.run_id }}

jobs:
  test-all-browser:
    runs-on: ubuntu-latest
    strategy:
      matrix:
        node-version: [18]
      fail-fast: false
    steps:
      - uses: actions/checkout@v3
        with:
          submodules: recursive # necessary for block tests to load ethereum/tests

      - name: Use Node.js ${{ matrix.node-version }}
        uses: actions/setup-node@v2
        with:
          node-version: ${{ matrix.node-version }}
          cache: 'npm'

      - run: npm ci

      #     Install playwright dependencies
      - run: npx playwright install-deps

      - run: npm run test:browser -w=@ethereumjs/rlp
      - run: npm run test:browser -w=@ethereumjs/util
      - run: npm run test:browser -w=@ethereumjs/common
      - run: npm run test:browser -w=@ethereumjs/trie
      - run: npm run test:browser -w=@ethereumjs/tx
      - run: npm run test:browser -w=@ethereumjs/block
<<<<<<< HEAD
#     No browser tests for devp2p
      - run: cd ../blockchain && npm run test:browser
#     No browser tests for ethash
      - run: cd ../wallet && npm run test:browser
=======
      #     No browser tests for devp2p
      - run: npm run test:browser -w=@ethereumjs/blockchain
      #     No browser tests for ethash
      - run: npm run test:browser -w=@ethereumjs/wallet
>>>>>>> 0ea9df31
      - run: cd ../statemanager && npm run test:browser
      - run: cd ../evm && npm run test:browser
#     VM: several tests not passing yet
#     - run: npm run test:browser -w=@ethereumjs/vm
<|MERGE_RESOLUTION|>--- conflicted
+++ resolved
@@ -42,17 +42,10 @@
       - run: npm run test:browser -w=@ethereumjs/trie
       - run: npm run test:browser -w=@ethereumjs/tx
       - run: npm run test:browser -w=@ethereumjs/block
-<<<<<<< HEAD
-#     No browser tests for devp2p
-      - run: cd ../blockchain && npm run test:browser
-#     No browser tests for ethash
-      - run: cd ../wallet && npm run test:browser
-=======
       #     No browser tests for devp2p
       - run: npm run test:browser -w=@ethereumjs/blockchain
       #     No browser tests for ethash
       - run: npm run test:browser -w=@ethereumjs/wallet
->>>>>>> 0ea9df31
       - run: cd ../statemanager && npm run test:browser
       - run: cd ../evm && npm run test:browser
 #     VM: several tests not passing yet
