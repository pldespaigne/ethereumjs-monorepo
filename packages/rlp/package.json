{
  "name": "@ethereumjs/rlp",
  "version": "5.0.1",
  "description": "Recursive Length Prefix Encoding Module",
  "keywords": [
    "rlp",
    "ethereum"
  ],
  "homepage": "https://github.com/ethereumjs/ethereumjs-monorepo/tree/master/packages/rlp#readme",
  "bugs": {
    "url": "https://github.com/ethereumjs/ethereumjs-monorepo/issues?q=is%3Aissue+label%3A%22package%3A+rlp%22"
  },
  "repository": {
    "type": "git",
    "url": "https://github.com/ethereumjs/ethereumjs-monorepo.git"
  },
  "license": "MPL-2.0",
  "author": {
    "name": "martin becze",
    "email": "mjbecze@gmail.com"
  },
  "contributors": [
    "Alex Beregszaszi <alex@rtfs.hu>",
    "Holger Drewes <Holger.Drewes@gmail.com>",
    "Paul Miller <pkg@paulmillr.com>"
  ],
  "type": "module",
  "main": "dist/cjs/index.js",
  "module": "dist/esm/index.js",
  "exports": {
    ".": {
      "import": "./dist/esm/index.js",
      "require": "./dist/cjs/index.js"
    }
  },
  "bin": {
    "rlp": "bin/rlp.cjs"
  },
  "files": [
    "dist",
    "bin",
    "src"
  ],
  "scripts": {
    "build": "../../config/cli/ts-build.sh node",
    "clean": "../../config/cli/clean-package.sh",
<<<<<<< HEAD
    "coverage": "DEBUG=ethjs npx vitest run --coverage.enabled --coverage.reporter=lcov",
    "examples": "tsx ../../scripts/examples-runner.ts -- rlp",
=======
    "coverage": "c8 --all --reporter=lcov --reporter=text npm run test:node",
    "examples": "ts-node ../../scripts/examples-runner.ts -- rlp",
>>>>>>> 76b74d03
    "lint": "../../config/cli/lint.sh",
    "lint:diff": "../../config/cli/lint-diff.sh",
    "lint:fix": "../../config/cli/lint-fix.sh",
    "prepublishOnly": "../../config/cli/prepublish.sh",
    "test": "npm run test:node && npm run test:browser",
    "test:browser": "npx vitest run --browser.name=chrome --browser.headless -c=vitest.config.browser.ts",
    "test:node": "npx vitest run",
    "tsc": "../../config/cli/ts-compile.sh"
  },
  "engines": {
    "node": ">=18"
  }
}<|MERGE_RESOLUTION|>--- conflicted
+++ resolved
@@ -44,13 +44,8 @@
   "scripts": {
     "build": "../../config/cli/ts-build.sh node",
     "clean": "../../config/cli/clean-package.sh",
-<<<<<<< HEAD
-    "coverage": "DEBUG=ethjs npx vitest run --coverage.enabled --coverage.reporter=lcov",
+    "coverage": "c8 --all --reporter=lcov --reporter=text npm run test:node",
     "examples": "tsx ../../scripts/examples-runner.ts -- rlp",
-=======
-    "coverage": "c8 --all --reporter=lcov --reporter=text npm run test:node",
-    "examples": "ts-node ../../scripts/examples-runner.ts -- rlp",
->>>>>>> 76b74d03
     "lint": "../../config/cli/lint.sh",
     "lint:diff": "../../config/cli/lint-diff.sh",
     "lint:fix": "../../config/cli/lint-fix.sh",
