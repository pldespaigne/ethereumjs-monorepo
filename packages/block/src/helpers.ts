--- conflicted
+++ resolved
@@ -82,39 +82,6 @@
   return null
 }
 
-<<<<<<< HEAD
-/**
- * Calculates the excess data gas for a post EIP 4844 block given the parent block header.
- * @param parent header for the parent block
- * @param newBlobs number of blobs contained in block
- * @returns the excess data gas for the prospective next block
- *
- * Note: This function expects that it is only being called on a valid block as it does not have
- * access to the "current" block's common instance to verify if 4844 is active or not.
- */
-export const calcExcessDataGas = (parent: BlockHeader, newBlobs: number) => {
-  let parentExcessDataGas
-  if (!parent._common.isActivatedEIP(4844)) {
-    // If 4844 isn't active on header, assume this is the first post-fork block so excess data gas is 0
-    parentExcessDataGas = BigInt(0)
-  } else {
-    if (parent.excessDataGas === undefined) {
-      throw new Error('parent block has no excessDataGas field')
-    }
-    parentExcessDataGas = parent.excessDataGas
-  }
-
-  const consumedDataGas = BigInt(newBlobs) * parent._common.param('gasConfig', 'dataGasPerBlob')
-  const targetDataGasPerBlock = parent._common.param('gasConfig', 'targetDataGasPerBlock')
-
-  if (parentExcessDataGas! + consumedDataGas < targetDataGasPerBlock) return BigInt(0)
-  else {
-    return parentExcessDataGas! + consumedDataGas - targetDataGasPerBlock
-  }
-}
-
-=======
->>>>>>> 50fe0215
 export const getNumBlobs = (transactions: TypedTransaction[]) => {
   let numBlobs = 0
   for (const tx of transactions) {
@@ -139,42 +106,4 @@
   }
 
   return output / denominator
-<<<<<<< HEAD
-}
-
-/**
- * Returns the price per unit of data gas for a blob transaction in the current/pending block
- * @param header the parent header for the current block (or current head of the chain)
- * @returns the price in gwei per unit of data gas spent
- */
-export const getDataGasPrice = (header: BlockHeader) => {
-  if (!header._common.isActivatedEIP(4844)) {
-    return BigInt(0)
-  }
-  if (header.excessDataGas === undefined) {
-    throw new Error('header must have excessDataGas field populated')
-  }
-  const ret = fakeExponential(
-    header._common.param('gasPrices', 'minDataGasPrice'),
-    header.excessDataGas,
-    header._common.param('gasConfig', 'dataGasPriceUpdateFraction')
-  )
-  return ret
-}
-
-/**
- * Returns the total fee for data gas spent on `numBlobs` in the current/pending block
- * @param numBlobs
- * @param parent parent header of the current/pending block
- * @returns the total data gas fee for a transaction assuming it contains `numBlobs`
- */
-export const calcDataFee = (numBlobs: number, parent: BlockHeader) => {
-  if (parent.excessDataGas === undefined && parent._common.isActivatedEIP(4844)) {
-    throw new Error('parent header must have excessDataGas field populated')
-  }
-  const totalDataGas = parent._common.param('gasConfig', 'dataGasPerBlob') * BigInt(numBlobs)
-  const dataGasPrice = getDataGasPrice(parent)
-  return totalDataGas * dataGasPrice
-=======
->>>>>>> 50fe0215
 }