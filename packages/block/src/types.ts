--- conflicted
+++ resolved
@@ -7,19 +7,16 @@
   JsonTx,
   TxData,
 } from '@ethereumjs/tx'
-<<<<<<< HEAD
-import type { AddressLike, BigIntLike, BufferLike, PrefixedHexString } from '@ethereumjs/util'
-=======
 import type {
   AddressLike,
   BigIntLike,
   BufferLike,
   JsonRpcWithdrawal,
+  PrefixedHexString,
   WithdrawalBuffer,
   WithdrawalData,
 } from '@ethereumjs/util'
 
->>>>>>> 7e1bc94e
 /**
  * An object to set to which blockchain the blocks and their headers belong. This could be specified
  * using a {@link Common} object, or `chain` and `hardfork`. Defaults to mainnet without specifying a
@@ -111,16 +108,13 @@
   mixHash?: BufferLike
   nonce?: BufferLike
   baseFeePerGas?: BigIntLike
-<<<<<<< HEAD
+  withdrawalsRoot?: BufferLike
   /**
    * Verkle Proof Data (experimental)
    * Fake-EIP 999001 (see Common library)
    */
   verkleProof?: BufferLike
   verklePreState?: VerkleState
-=======
-  withdrawalsRoot?: BufferLike
->>>>>>> 7e1bc94e
 }
 
 /**
@@ -136,23 +130,17 @@
   withdrawals?: Array<WithdrawalData>
 }
 
-<<<<<<< HEAD
-export type BlockBuffer = [BlockHeaderBuffer, TransactionsBuffer, UncleHeadersBuffer]
-/**
- * BlockHeaderBuffer is a Buffer array, except for the Verkle PreState which is an array of prestate arrays.
- * TODO: The verkle prestate type properly
- */
-export type BlockHeaderBuffer = /* Buffer[][][] | */ Buffer[]
-export type BlockBodyBuffer = [TransactionsBuffer, UncleHeadersBuffer]
-=======
 export type WithdrawalsBuffer = WithdrawalBuffer[]
-
 export type BlockBuffer =
   | [BlockHeaderBuffer, TransactionsBuffer, UncleHeadersBuffer]
   | [BlockHeaderBuffer, TransactionsBuffer, UncleHeadersBuffer, WithdrawalsBuffer]
+
+/**
+ * BlockHeaderBuffer is a Buffer array, except for the Verkle PreState which is an array of prestate arrays.
+ * TODO: The verkle prestate type properly
+ */
 export type BlockHeaderBuffer = Buffer[]
 export type BlockBodyBuffer = [TransactionsBuffer, UncleHeadersBuffer, WithdrawalsBuffer?]
->>>>>>> 7e1bc94e
 /**
  * TransactionsBuffer can be an array of serialized txs for Typed Transactions or an array of Buffer Arrays for legacy transactions.
  */
