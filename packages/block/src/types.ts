import type { BlockHeader } from './header.js'
import type { Common } from '@ethereumjs/common'
import type { JsonRpcTx, JsonTx, TransactionType, TxData } from '@ethereumjs/tx'
import type {
  AddressLike,
  BigIntLike,
  BytesLike,
  JsonRpcWithdrawal,
  PrefixedHexString,
  WithdrawalBytes,
  WithdrawalData,
} from '@ethereumjs/util'

/**
 * An object to set to which blockchain the blocks and their headers belong. This could be specified
 * using a {@link Common} object, or `chain` and `hardfork`. Defaults to mainnet without specifying a
 * hardfork.
 */
export interface BlockOptions {
  /**
   * A {@link Common} object defining the chain and the hardfork a block/block header belongs to.
   *
   * Object will be internally copied so that tx behavior don't incidentally
   * change on future HF changes.
   *
   * Default: {@link Common} object set to `mainnet` and the HF currently defined as the default
   * hardfork in the {@link Common} class.
   *
   * Current default hardfork: `merge`
   */
  common?: Common
  /**
   * Set the hardfork either by timestamp (for HFs from Shanghai onwards) or by block number
   * for older Hfs.
   *
   * Additionally it is possible to pass in a specific TD value to support live-Merge-HF
   * transitions. Note that this should only be needed in very rare and specific scenarios.
   *
   * Default: `false` (HF is set to whatever default HF is set by the {@link Common} instance)
   */
  setHardfork?: boolean | BigIntLike
  /**
   * If a preceding {@link BlockHeader} (usually the parent header) is given the preceding
   * header will be used to calculate the difficulty for this block and the calculated
   * difficulty takes precedence over a provided static `difficulty` value.
   *
   * Note that this option has no effect on networks other than PoW/Ethash networks
   * (respectively also deactivates on the Merge HF switching to PoS/Casper).
   */
  calcDifficultyFromHeader?: BlockHeader
  /**
   * A block object by default gets frozen along initialization. This gives you
   * strong additional security guarantees on the consistency of the block parameters.
   * It also enables block hash caching when the `hash()` method is called multiple times.
   *
   * If you need to deactivate the block freeze - e.g. because you want to subclass block and
   * add additional properties - it is strongly encouraged that you do the freeze yourself
   * within your code instead.
   *
   * Default: true
   */
  freeze?: boolean
  /**
   * Provide a clique signer's privateKey to seal this block.
   * Will throw if provided on a non-PoA chain.
   */
  cliqueSigner?: Uint8Array
  /**
   *  Skip consensus format validation checks on header if set. Defaults to false.
   */
  skipConsensusFormatValidation?: boolean
}

export interface VerkleProof {
  commitmentsByPath: PrefixedHexString[]
  d: PrefixedHexString
  depthExtensionPresent: PrefixedHexString
  ipaProof: {
    cl: PrefixedHexString[]
    cr: PrefixedHexString[]
    finalEvaluation: PrefixedHexString
  }
  otherStems: PrefixedHexString[]
}

export interface VerkleStateDiff {
  stem: PrefixedHexString
  suffixDiffs: { currentValue: PrefixedHexString; suffix: number }[]
}

export interface VerkleExecutionWitness {
  stateDiff: VerkleStateDiff[]
  verkleProof: VerkleProof
}

/**
 * A block header's data.
 */
export interface HeaderData {
  parentHash?: BytesLike
  uncleHash?: BytesLike
  coinbase?: AddressLike
  stateRoot?: BytesLike
  transactionsTrie?: BytesLike
  receiptTrie?: BytesLike
  logsBloom?: BytesLike
  difficulty?: BigIntLike
  number?: BigIntLike
  gasLimit?: BigIntLike
  gasUsed?: BigIntLike
  timestamp?: BigIntLike
  extraData?: BytesLike
  mixHash?: BytesLike
  nonce?: BytesLike
  baseFeePerGas?: BigIntLike
  withdrawalsRoot?: BytesLike
  dataGasUsed?: BigIntLike
  excessDataGas?: BigIntLike
<<<<<<< HEAD
  /**
   * Verkle Proof Data (experimental)
   * Fake-EIP 999001 (see Common library)
   */
  executionWitness?: VerkleExecutionWitness
=======
  parentBeaconBlockRoot?: BytesLike
>>>>>>> 89466097
}

/**
 * A block's data.
 */
export interface BlockData {
  /**
   * Header data for the block
   */
  header?: HeaderData
  transactions?: Array<TxData[TransactionType]>
  uncleHeaders?: Array<HeaderData>
  withdrawals?: Array<WithdrawalData>
}

export type WithdrawalsBytes = WithdrawalBytes[]

export type BlockBytes =
  | [BlockHeaderBytes, TransactionsBytes, UncleHeadersBytes]
  | [BlockHeaderBytes, TransactionsBytes, UncleHeadersBytes, WithdrawalsBytes]

/**
 * BlockHeaderBuffer is a Buffer array, except for the Verkle PreState which is an array of prestate arrays.
 * TODO: The verkle prestate type properly
 */
export type BlockHeaderBytes = Uint8Array[]
export type BlockBodyBytes = [TransactionsBytes, UncleHeadersBytes, WithdrawalsBytes?]
/**
 * TransactionsBytes can be an array of serialized txs for Typed Transactions or an array of Uint8Array Arrays for legacy transactions.
 */
export type TransactionsBytes = Uint8Array[][] | Uint8Array[]
export type UncleHeadersBytes = Uint8Array[][]

/**
 * An object with the block's data represented as strings.
 */
export interface JsonBlock {
  /**
   * Header data for the block
   */
  header?: JsonHeader
  transactions?: JsonTx[]
  uncleHeaders?: JsonHeader[]
  withdrawals?: JsonRpcWithdrawal[]
}

/**
 * An object with the block header's data represented as strings.
 */
export interface JsonHeader {
  parentHash?: string
  uncleHash?: string
  coinbase?: string
  stateRoot?: string
  transactionsTrie?: string
  receiptTrie?: string
  logsBloom?: string
  difficulty?: string
  number?: string
  gasLimit?: string
  gasUsed?: string
  timestamp?: string
  extraData?: string
  mixHash?: string
  nonce?: string
  baseFeePerGas?: string
  withdrawalsRoot?: string
  dataGasUsed?: string
  excessDataGas?: string
  parentBeaconBlockRoot?: string
}

/*
 * Based on https://ethereum.org/en/developers/docs/apis/json-rpc/
 */
export interface JsonRpcBlock {
  number: string // the block number. null when pending block.
  hash: string // hash of the block. null when pending block.
  parentHash: string // hash of the parent block.
  mixHash?: string // bit hash which proves combined with the nonce that a sufficient amount of computation has been carried out on this block.
  nonce: string // hash of the generated proof-of-work. null when pending block.
  sha3Uncles: string // SHA3 of the uncles data in the block.
  logsBloom: string // the bloom filter for the logs of the block. null when pending block.
  transactionsRoot: string // the root of the transaction trie of the block.
  stateRoot: string // the root of the final state trie of the block.
  receiptsRoot: string // the root of the receipts trie of the block.
  miner: string // the address of the beneficiary to whom the mining rewards were given.
  difficulty: string // integer of the difficulty for this block.
  totalDifficulty: string // integer of the total difficulty of the chain until this block.
  extraData: string // the “extra data” field of this block.
  size: string // integer the size of this block in bytes.
  gasLimit: string // the maximum gas allowed in this block.
  gasUsed: string // the total used gas by all transactions in this block.
  timestamp: string // the unix timestamp for when the block was collated.
  transactions: Array<JsonRpcTx | string> // Array of transaction objects, or 32 Bytes transaction hashes depending on the last given parameter.
  uncles: string[] // Array of uncle hashes
  baseFeePerGas?: string // If EIP-1559 is enabled for this block, returns the base fee per gas
  withdrawals?: Array<JsonRpcWithdrawal> // If EIP-4895 is enabled for this block, array of withdrawals
  withdrawalsRoot?: string // If EIP-4895 is enabled for this block, the root of the withdrawal trie of the block.
  dataGasUsed?: string // If EIP-4844 is enabled for this block, returns the data gas used for the block
  excessDataGas?: string // If EIP-4844 is enabled for this block, returns the excess data gas for the block
  parentBeaconBlockRoot?: string // If EIP-4788 is enabled for this block, returns parent beacon block root
}

// Note: all these strings are 0x-prefixed
export type WithdrawalV1 = {
  index: PrefixedHexString // Quantity, 8 Bytes
  validatorIndex: PrefixedHexString // Quantity, 8 bytes
  address: PrefixedHexString // DATA, 20 bytes
  amount: PrefixedHexString // Quantity, 32 bytes
}

// Note: all these strings are 0x-prefixed
export type ExecutionPayload = {
  parentHash: PrefixedHexString // DATA, 32 Bytes
  feeRecipient: PrefixedHexString // DATA, 20 Bytes
  stateRoot: PrefixedHexString // DATA, 32 Bytes
  receiptsRoot: PrefixedHexString // DATA, 32 bytes
  logsBloom: PrefixedHexString // DATA, 256 Bytes
  prevRandao: PrefixedHexString // DATA, 32 Bytes
  blockNumber: PrefixedHexString // QUANTITY, 64 Bits
  gasLimit: PrefixedHexString // QUANTITY, 64 Bits
  gasUsed: PrefixedHexString // QUANTITY, 64 Bits
  timestamp: PrefixedHexString // QUANTITY, 64 Bits
  extraData: PrefixedHexString // DATA, 0 to 32 Bytes
  baseFeePerGas: PrefixedHexString // QUANTITY, 256 Bits
  blockHash: PrefixedHexString // DATA, 32 Bytes
  transactions: PrefixedHexString[] // Array of DATA - Array of transaction rlp strings,
  withdrawals?: WithdrawalV1[] // Array of withdrawal objects
  dataGasUsed?: PrefixedHexString // QUANTITY, 64 Bits
  excessDataGas?: PrefixedHexString // QUANTITY, 64 Bits
  parentBeaconBlockRoot?: PrefixedHexString // QUANTITY, 64 Bits
}<|MERGE_RESOLUTION|>--- conflicted
+++ resolved
@@ -116,15 +116,12 @@
   withdrawalsRoot?: BytesLike
   dataGasUsed?: BigIntLike
   excessDataGas?: BigIntLike
-<<<<<<< HEAD
+  parentBeaconBlockRoot?: BytesLike
   /**
    * Verkle Proof Data (experimental)
    * Fake-EIP 999001 (see Common library)
    */
   executionWitness?: VerkleExecutionWitness
-=======
-  parentBeaconBlockRoot?: BytesLike
->>>>>>> 89466097
 }
 
 /**
