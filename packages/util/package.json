--- conflicted
+++ resolved
@@ -91,13 +91,8 @@
     "tsc": "../../config/cli/ts-compile.sh"
   },
   "dependencies": {
-<<<<<<< HEAD
-    "@ethereumjs/rlp": "^5.0.0",
-    "ethereum-cryptography": "^2.1.2"
-=======
     "@ethereumjs/rlp": "^5.0.2",
     "ethereum-cryptography": "^2.1.3"
->>>>>>> 11f3a9cd
   },
   "peerDependencies": {
     "c-kzg": "^2.1.2"
