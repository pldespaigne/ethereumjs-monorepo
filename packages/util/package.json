{
  "name": "@ethereumjs/util",
  "version": "9.0.2",
  "description": "A collection of utility functions for Ethereum",
  "keywords": [
    "ethereum",
    "utilities",
    "utils"
  ],
  "homepage": "https://github.com/ethereumjs/ethereumjs-monorepo/tree/master/packages/util#readme",
  "bugs": {
    "url": "https://github.com/ethereumjs/ethereumjs-monorepo/issues?q=is%3Aissue+label%3A%22package%3A+util%22"
  },
  "repository": {
    "type": "git",
    "url": "https://github.com/ethereumjs/ethereumjs-monorepo.git"
  },
  "license": "MPL-2.0",
  "author": "EthereumJS Team",
  "contributors": [
    {
      "name": "Tim Coulter",
      "email": "tim@timothyjcoulter.com",
      "url": "https://github.com/tcoulter"
    },
    {
      "name": "Nick Dodson",
      "url": "https://github.com/SilentCicero"
    },
    {
      "name": "Mr. Chico",
      "url": "https://github.com/MrChico"
    },
    {
      "name": "Dũng Trần",
      "email": "tad88.dev@gmail.com",
      "url": "https://github.com/tad88dev"
    },
    {
      "name": "Alex Beregszaszi",
      "email": "alex@rtfs.hu",
      "url": "https://github.com/axic"
    },
    {
      "name": "Taylor Gerring",
      "url": "https://github.com/tgerring"
    },
    {
      "name": "Kirill Fomichev",
      "email": "fanatid@ya.ru",
      "url": "https://github.com/fanatid"
    },
    {
      "name": "kumavis",
      "email": "aaron@kumavis.me",
      "url": "https://github.com/kumavis"
    },
    {
      "name": "Alexander Sinyagin",
      "email": "sinyagin.alexander@gmail.com",
      "url": "https://github.com/asinyagin"
    }
  ],
  "type": "commonjs",
  "main": "dist/cjs/index.js",
  "module": "dist/esm/index.js",
  "exports": {
    ".": {
      "import": "./dist/esm/index.js",
      "require": "./dist/cjs/index.js"
    }
  },
  "files": [
    "dist",
    "src"
  ],
  "scripts": {
    "build": "../../config/cli/ts-build.sh",
    "clean": "../../config/cli/clean-package.sh",
    "coverage": "DEBUG=ethjs npx vitest run --coverage.enabled --coverage.reporter=lcov",
    "docs:build": "npx typedoc --options typedoc.cjs",
    "examples": "tsx ../../scripts/examples-runner.ts -- util",
    "examples:build": "npx embedme README.md",
    "lint": "../../config/cli/lint.sh",
    "lint:diff": "../../config/cli/lint-diff.sh",
    "lint:fix": "../../config/cli/lint-fix.sh",
    "prepublishOnly": "../../config/cli/prepublish.sh",
    "test": "npm run test:node && npm run test:browser",
    "test:browser": "npx vitest run --config=./vitest.config.browser.ts --browser.name=chrome --browser.headless",
    "test:node": "npx vitest run",
    "tsc": "../../config/cli/ts-compile.sh"
  },
  "dependencies": {
    "@ethereumjs/rlp": "^5.0.2",
    "ethereum-cryptography": "^2.1.3"
  },
<<<<<<< HEAD
  "peerDependencies": {
    "c-kzg": "^2.1.2"
  },
  "peerDependenciesMeta": {
    "c-kzg": {
      "optional": true
    }
=======
  "devDependencies": {
    "kzg-wasm": "^0.1.0"
>>>>>>> b8f5b6df
  },
  "engines": {
    "node": ">=18"
  },
  "optionalDependencies": {
    "abstract-level": "^1.0.3",
    "memory-level": "^1.0.0"
  }
}<|MERGE_RESOLUTION|>--- conflicted
+++ resolved
@@ -94,18 +94,8 @@
     "@ethereumjs/rlp": "^5.0.2",
     "ethereum-cryptography": "^2.1.3"
   },
-<<<<<<< HEAD
-  "peerDependencies": {
-    "c-kzg": "^2.1.2"
-  },
-  "peerDependenciesMeta": {
-    "c-kzg": {
-      "optional": true
-    }
-=======
   "devDependencies": {
     "kzg-wasm": "^0.1.0"
->>>>>>> b8f5b6df
   },
   "engines": {
     "node": ">=18"
