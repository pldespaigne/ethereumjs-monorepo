<<<<<<< HEAD
import { bytesToUtf8, compareBytes, hexStringToBytes, utf8ToBytes } from '@ethereumjs/util'
import { randomBytes } from 'crypto'
import * as tape from 'tape'
=======
import { bytesToUtf8, utf8ToBytes } from '@ethereumjs/util'
import { assert, describe, it } from 'vitest'
>>>>>>> c51d81ee

import { Trie } from '../src/index.js'

<<<<<<< HEAD
hexStringToBytes

tape('simple merkle proofs generation and verification', function (tester) {
  const it = tester.test

  it('create a merkle proof and verify it', async (t) => {
=======
describe('simple merkle proofs generation and verification', () => {
  it('create a merkle proof and verify it', async () => {
>>>>>>> c51d81ee
    const trie = new Trie()

    await trie.put(utf8ToBytes('key1aa'), utf8ToBytes('0123456789012345678901234567890123456789xx'))
    await trie.put(utf8ToBytes('key2bb'), utf8ToBytes('aval2'))
    await trie.put(utf8ToBytes('key3cc'), utf8ToBytes('aval3'))

    let proof = await trie.createProof(utf8ToBytes('key2bb'))
    let val = await trie.verifyProof(trie.root(), utf8ToBytes('key2bb'), proof)
    assert.equal(bytesToUtf8(val!), 'aval2')

    proof = await trie.createProof(utf8ToBytes('key1aa'))
    val = await trie.verifyProof(trie.root(), utf8ToBytes('key1aa'), proof)
    assert.equal(bytesToUtf8(val!), '0123456789012345678901234567890123456789xx')

    proof = await trie.createProof(utf8ToBytes('key2bb'))
    val = await trie.verifyProof(trie.root(), utf8ToBytes('key2'), proof)
    // In this case, the proof _happens_ to contain enough nodes to prove `key2` because
    // traversing into `key22` would touch all the same nodes as traversing into `key2`
    assert.equal(val, null, 'Expected value at a random key to be null')

    let myKey = utf8ToBytes('anyrandomkey')
    proof = await trie.createProof(myKey)
    val = await trie.verifyProof(trie.root(), myKey, proof)
    assert.equal(val, null, 'Expected value to be null')

    myKey = utf8ToBytes('anothergarbagekey') // should generate a valid proof of null
    proof = await trie.createProof(myKey)
    proof.push(utf8ToBytes('123456')) // extra nodes are just ignored
    val = await trie.verifyProof(trie.root(), myKey, proof)
    assert.equal(val, null, 'Expected value to be null')

    await trie.put(utf8ToBytes('another'), utf8ToBytes('3498h4riuhgwe'))

    // to fail our proof we can request a proof for one key
    proof = await trie.createProof(utf8ToBytes('another'))
    // and try to use that proof on another key
    try {
      await trie.verifyProof(trie.root(), utf8ToBytes('key1aa'), proof)
      assert.fail('expected error: Invalid proof provided')
    } catch (e: any) {
      assert.equal(e.message, 'Invalid proof provided')
    }

    // we can also corrupt a valid proof
    proof = await trie.createProof(utf8ToBytes('key2bb'))
    proof[0].reverse()
    try {
      await trie.verifyProof(trie.root(), utf8ToBytes('key2bb'), proof)
      assert.fail('expected error: Invalid proof provided')
    } catch (e: any) {
      assert.equal(e.message, 'Invalid proof provided')
    }

    // test an invalid exclusion proof by creating
    // a valid exclusion proof then making it non-null
    myKey = utf8ToBytes('anyrandomkey')
    proof = await trie.createProof(myKey)
    val = await trie.verifyProof(trie.root(), myKey, proof)
    assert.equal(val, null, 'Expected value to be null')
    // now make the key non-null so the exclusion proof becomes invalid
    await trie.put(myKey, utf8ToBytes('thisisavalue'))
    try {
      await trie.verifyProof(trie.root(), myKey, proof)
      assert.fail('expected error: Invalid proof provided')
    } catch (e: any) {
      assert.equal(e.message, 'Invalid proof provided')
    }
  })

  it('create a merkle proof and verify it with a single long key', async () => {
    const trie = new Trie()

    await trie.put(utf8ToBytes('key1aa'), utf8ToBytes('0123456789012345678901234567890123456789xx'))

    const proof = await trie.createProof(utf8ToBytes('key1aa'))
    const val = await trie.verifyProof(trie.root(), utf8ToBytes('key1aa'), proof)
    assert.equal(bytesToUtf8(val!), '0123456789012345678901234567890123456789xx')
  })

  it('create a merkle proof and verify it with a single short key', async () => {
    const trie = new Trie()

    await trie.put(utf8ToBytes('key1aa'), utf8ToBytes('01234'))

    const proof = await trie.createProof(utf8ToBytes('key1aa'))
    const val = await trie.verifyProof(trie.root(), utf8ToBytes('key1aa'), proof)
    assert.equal(bytesToUtf8(val!), '01234')
  })

  it('create a merkle proof and verify it whit keys in the middle', async () => {
    const trie = new Trie()

    await trie.put(
      utf8ToBytes('key1aa'),
      utf8ToBytes('0123456789012345678901234567890123456789xxx')
    )
    await trie.put(
      utf8ToBytes('key1'),
      utf8ToBytes('0123456789012345678901234567890123456789Very_Long')
    )
    await trie.put(utf8ToBytes('key2bb'), utf8ToBytes('aval3'))
    await trie.put(utf8ToBytes('key2'), utf8ToBytes('short'))
    await trie.put(utf8ToBytes('key3cc'), utf8ToBytes('aval3'))
    await trie.put(utf8ToBytes('key3'), utf8ToBytes('1234567890123456789012345678901'))

    let proof = await trie.createProof(utf8ToBytes('key1'))
    let val = await trie.verifyProof(trie.root(), utf8ToBytes('key1'), proof)
    assert.equal(bytesToUtf8(val!), '0123456789012345678901234567890123456789Very_Long')

    proof = await trie.createProof(utf8ToBytes('key2'))
    val = await trie.verifyProof(trie.root(), utf8ToBytes('key2'), proof)
    assert.equal(bytesToUtf8(val!), 'short')

    proof = await trie.createProof(utf8ToBytes('key3'))
    val = await trie.verifyProof(trie.root(), utf8ToBytes('key3'), proof)
    assert.equal(bytesToUtf8(val!), '1234567890123456789012345678901')
  })

  it('should succeed with a simple embedded extension-branch', async () => {
    const trie = new Trie()

    await trie.put(utf8ToBytes('a'), utf8ToBytes('a'))
    await trie.put(utf8ToBytes('b'), utf8ToBytes('b'))
    await trie.put(utf8ToBytes('c'), utf8ToBytes('c'))

    let proof = await trie.createProof(utf8ToBytes('a'))
    let val = await trie.verifyProof(trie.root(), utf8ToBytes('a'), proof)
    assert.equal(bytesToUtf8(val!), 'a')

    proof = await trie.createProof(utf8ToBytes('b'))
    val = await trie.verifyProof(trie.root(), utf8ToBytes('b'), proof)
    assert.equal(bytesToUtf8(val!), 'b')

    proof = await trie.createProof(utf8ToBytes('c'))
    val = await trie.verifyProof(trie.root(), utf8ToBytes('c'), proof)
    assert.equal(bytesToUtf8(val!), 'c')
  })
})

tape('createRangeProof()', function (tester) {
  const it = tester.test

  it('throws when lKey is higher than rKey', async (t) => {
    const trie = new Trie({
      useKeyHashing: true,
    })

    await trie.put(hexStringToBytes('1000'), hexStringToBytes('a'))
    await trie.put(hexStringToBytes('1100'), hexStringToBytes('a'))

    const lKey = hexStringToBytes('ff'.repeat(32))
    const rKey = hexStringToBytes('00'.repeat(32))
    try {
      await trie.createRangeProof(lKey, rKey)
      t.fail('cannot reach this')
    } catch (e) {
      t.pass('succesfully threw')
    }
  })

  it('creates one key/value proof', async (t) => {
    // In this case, there are no key/values between the left and the right key
    // However, the first value on the right of the rKey key should be reported
    const trie = new Trie({
      useKeyHashing: true,
    })

    const proverTrie = new Trie()

    await trie.put(hexStringToBytes('1000'), hexStringToBytes('a'))
    await trie.put(hexStringToBytes('1100'), hexStringToBytes('a'))
    await trie.put(hexStringToBytes('1110'), hexStringToBytes('a'))

    await trie.put(hexStringToBytes('2000'), hexStringToBytes('b'))
    await trie.put(hexStringToBytes('2200'), hexStringToBytes('b'))
    await trie.put(hexStringToBytes('2220'), hexStringToBytes('b'))

    await trie.put(hexStringToBytes('3000'), hexStringToBytes('c'))
    await trie.put(hexStringToBytes('3300'), hexStringToBytes('c'))
    await trie.put(hexStringToBytes('3330'), hexStringToBytes('c'))

    const lKey = hexStringToBytes('00'.repeat(32))
    const rKey = hexStringToBytes('00'.repeat(32))

    const proof = await trie.createRangeProof(lKey, rKey)

    t.ok(proof.keys.length === 1)
    t.ok(proof.values.length === 1)

    await proverTrie.verifyRangeProof(
      trie.root(),
      proof.keys[proof.keys.length - 1],
      proof.keys[proof.keys.length - 1],
      proof.keys,
      proof.values,
      proof.proof
    )

    t.end()
  })

  it('creates multiple key/value proof', async (t) => {
    // In this case, report a part of the key/value pairs, together with the double proof of
    // lKey and rKey
    const trie = new Trie({
      useKeyHashing: true,
    })

    const proverTrie = new Trie()

    await trie.put(hexStringToBytes('1000'), hexStringToBytes('a'))
    await trie.put(hexStringToBytes('1100'), hexStringToBytes('a'))
    await trie.put(hexStringToBytes('1110'), hexStringToBytes('a'))

    await trie.put(hexStringToBytes('2000'), hexStringToBytes('b'))
    await trie.put(hexStringToBytes('2200'), hexStringToBytes('b'))
    await trie.put(hexStringToBytes('2220'), hexStringToBytes('b'))

    await trie.put(hexStringToBytes('3000'), hexStringToBytes('c'))
    await trie.put(hexStringToBytes('3300'), hexStringToBytes('c'))
    await trie.put(hexStringToBytes('3330'), hexStringToBytes('c'))

    const lKey = hexStringToBytes('00'.repeat(32))
    const rKey = hexStringToBytes('9999' + '00'.repeat(30))

    const proof = await trie.createRangeProof(lKey, rKey)

    // This should report a part of the trie, somewhere between 1 and 9 elements

    const vLen = proof.values.length
    const kLen = proof.keys.length

    t.ok(vLen === kLen)
    t.ok(vLen > 1 && vLen < 9)

    await proverTrie.verifyRangeProof(
      trie.root(),
      lKey,
      rKey,
      proof.keys,
      proof.values,
      proof.proof
    )

    t.end()
  })

  it('creates zero key/value proof', async (t) => {
    // In this case, there are no key/values between the left and the right key
    const trie = new Trie({
      useKeyHashing: true,
    })

    const proverTrie = new Trie()

    await trie.put(hexStringToBytes('1000'), hexStringToBytes('a'))
    await trie.put(hexStringToBytes('1100'), hexStringToBytes('a'))
    await trie.put(hexStringToBytes('1110'), hexStringToBytes('a'))

    await trie.put(hexStringToBytes('2000'), hexStringToBytes('b'))
    await trie.put(hexStringToBytes('2200'), hexStringToBytes('b'))
    await trie.put(hexStringToBytes('2220'), hexStringToBytes('b'))

    await trie.put(hexStringToBytes('3000'), hexStringToBytes('c'))
    await trie.put(hexStringToBytes('3300'), hexStringToBytes('c'))
    await trie.put(hexStringToBytes('3330'), hexStringToBytes('c'))

    const lKey = hexStringToBytes('EF'.repeat(32))
    const rKey = hexStringToBytes('FF'.repeat(32))

    const proof = await trie.createRangeProof(lKey, rKey)

    await proverTrie.verifyRangeProof(
      trie.root(),
      lKey,
      rKey,
      proof.keys,
      proof.values,
      proof.proof
    )

    t.end()
  })

  it('creates all elements proof', async (t) => {
    // In this case, report all values of the trie
    const trie = new Trie({
      useKeyHashing: true,
    })

    const proverTrie = new Trie()

    await trie.put(hexStringToBytes('1000'), hexStringToBytes('a'))
    await trie.put(hexStringToBytes('1100'), hexStringToBytes('a'))
    await trie.put(hexStringToBytes('1110'), hexStringToBytes('a'))

    await trie.put(hexStringToBytes('2000'), hexStringToBytes('b'))
    await trie.put(hexStringToBytes('2200'), hexStringToBytes('b'))
    await trie.put(hexStringToBytes('2220'), hexStringToBytes('b'))

    await trie.put(hexStringToBytes('3000'), hexStringToBytes('c'))
    await trie.put(hexStringToBytes('3300'), hexStringToBytes('c'))
    await trie.put(hexStringToBytes('3330'), hexStringToBytes('c'))

    const lKey = hexStringToBytes('00'.repeat(32))
    const rKey = hexStringToBytes('FF'.repeat(32))

    const proof = await trie.createRangeProof(lKey, rKey)

    // We do NOT need the multiproof here
    // However, if we want to check this, we have to:
    // (1) check if there is no item left of lKey
    // (2) check if there is no item right of rKey
    // This is trivial in a flat DB, but this is not yet supported
    // Therefore, probably do not implement this.
    t.ok(proof.proof.length === 0)
    t.ok(proof.values.length === 9)
    t.ok(proof.keys.length === 9)

    await proverTrie.verifyRangeProof(
      trie.root(),
      lKey,
      rKey,
      proof.keys,
      proof.values,
      proof.proof
    )

    t.end()
  })

  it('passes randomly created tries with randomly selected ranges', async (t) => {
    for (let i = 0; i < 1; i++) {
      const trie = new Trie({
        useKeyHashing: true,
      })
      // Generate [100, 1000) key/value pairs
      const keyCount = 100 + Math.floor(Math.random() * 900)
      for (let j = 0; j < keyCount; j++) {
        await trie.put(randomBytes(32), randomBytes(32))
      }

      // 1000 verified requests
      for (let j = 0; j < 1; j++) {
        const lKey = randomBytes(32)
        let rKey = randomBytes(32)
        while (compareBytes(lKey, rKey) > 0) {
          rKey = randomBytes(32)
        }
        const proof = await trie.createRangeProof(lKey, rKey)
        const proverTrie = new Trie()
        if (proof.values.length === 1) {
          const reportedLKey = proof.keys[0]
          if (compareBytes(reportedLKey, rKey) > 0) {
            try {
              await proverTrie.verifyRangeProof(
                trie.root(),
                reportedLKey,
                reportedLKey,
                proof.keys,
                proof.values,
                proof.proof
              )
              t.pass('succesfully verified')
            } catch (e: any) {
              t.fail('could not verify')
              t.comment(e.message)
            }
          } else {
            try {
              await proverTrie.verifyRangeProof(
                trie.root(),
                lKey,
                rKey,
                proof.keys,
                proof.values,
                proof.proof
              )
              t.pass('succesfully verified')
            } catch (e: any) {
              t.fail('could not verify')
              t.comment(e.message)
            }
          }
        }
      }
    }
  })
})<|MERGE_RESOLUTION|>--- conflicted
+++ resolved
@@ -1,25 +1,11 @@
-<<<<<<< HEAD
 import { bytesToUtf8, compareBytes, hexStringToBytes, utf8ToBytes } from '@ethereumjs/util'
+import { assert, describe, it } from 'vitest'
+
+import { Trie } from '../src/index.js'
 import { randomBytes } from 'crypto'
-import * as tape from 'tape'
-=======
-import { bytesToUtf8, utf8ToBytes } from '@ethereumjs/util'
-import { assert, describe, it } from 'vitest'
->>>>>>> c51d81ee
-
-import { Trie } from '../src/index.js'
-
-<<<<<<< HEAD
-hexStringToBytes
-
-tape('simple merkle proofs generation and verification', function (tester) {
-  const it = tester.test
-
-  it('create a merkle proof and verify it', async (t) => {
-=======
+
 describe('simple merkle proofs generation and verification', () => {
   it('create a merkle proof and verify it', async () => {
->>>>>>> c51d81ee
     const trie = new Trie()
 
     await trie.put(utf8ToBytes('key1aa'), utf8ToBytes('0123456789012345678901234567890123456789xx'))
@@ -159,9 +145,7 @@
   })
 })
 
-tape('createRangeProof()', function (tester) {
-  const it = tester.test
-
+describe('createRangeProof()', function () {
   it('throws when lKey is higher than rKey', async (t) => {
     const trie = new Trie({
       useKeyHashing: true,
@@ -174,9 +158,9 @@
     const rKey = hexStringToBytes('00'.repeat(32))
     try {
       await trie.createRangeProof(lKey, rKey)
-      t.fail('cannot reach this')
+      assert.fail('cannot reach this')
     } catch (e) {
-      t.pass('succesfully threw')
+      assert.ok('succesfully threw')
     }
   })
 
@@ -206,8 +190,8 @@
 
     const proof = await trie.createRangeProof(lKey, rKey)
 
-    t.ok(proof.keys.length === 1)
-    t.ok(proof.values.length === 1)
+    assert.ok(proof.keys.length === 1)
+    assert.ok(proof.values.length === 1)
 
     await proverTrie.verifyRangeProof(
       trie.root(),
@@ -217,8 +201,6 @@
       proof.values,
       proof.proof
     )
-
-    t.end()
   })
 
   it('creates multiple key/value proof', async (t) => {
@@ -252,8 +234,8 @@
     const vLen = proof.values.length
     const kLen = proof.keys.length
 
-    t.ok(vLen === kLen)
-    t.ok(vLen > 1 && vLen < 9)
+    assert.ok(vLen === kLen)
+    assert.ok(vLen > 1 && vLen < 9)
 
     await proverTrie.verifyRangeProof(
       trie.root(),
@@ -263,8 +245,6 @@
       proof.values,
       proof.proof
     )
-
-    t.end()
   })
 
   it('creates zero key/value proof', async (t) => {
@@ -300,8 +280,6 @@
       proof.values,
       proof.proof
     )
-
-    t.end()
   })
 
   it('creates all elements proof', async (t) => {
@@ -335,9 +313,9 @@
     // (2) check if there is no item right of rKey
     // This is trivial in a flat DB, but this is not yet supported
     // Therefore, probably do not implement this.
-    t.ok(proof.proof.length === 0)
-    t.ok(proof.values.length === 9)
-    t.ok(proof.keys.length === 9)
+    assert.ok(proof.proof.length === 0)
+    assert.ok(proof.values.length === 9)
+    assert.ok(proof.keys.length === 9)
 
     await proverTrie.verifyRangeProof(
       trie.root(),
@@ -347,8 +325,6 @@
       proof.values,
       proof.proof
     )
-
-    t.end()
   })
 
   it('passes randomly created tries with randomly selected ranges', async (t) => {
@@ -383,10 +359,9 @@
                 proof.values,
                 proof.proof
               )
-              t.pass('succesfully verified')
+              assert.ok('succesfully verified')
             } catch (e: any) {
-              t.fail('could not verify')
-              t.comment(e.message)
+              assert.fail('could not verify')
             }
           } else {
             try {
@@ -398,10 +373,9 @@
                 proof.values,
                 proof.proof
               )
-              t.pass('succesfully verified')
+              assert.ok('succesfully verified')
             } catch (e: any) {
-              t.fail('could not verify')
-              t.comment(e.message)
+              assert.fail('could not verify')
             }
           }
         }
