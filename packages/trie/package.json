--- conflicted
+++ resolved
@@ -54,13 +54,10 @@
     "@ethereumjs/rlp": "^4.0.1",
     "@ethereumjs/util": "^8.0.6",
     "@types/readable-stream": "^2.3.13",
-<<<<<<< HEAD
     "async-mutex": "0.4.0",
     "debug": "^4.3.1",
-    "lru-cache": "^9.1.0",
-=======
+
     "lru-cache": "^10.0.0",
->>>>>>> a37f51fa
     "ethereum-cryptography": "^2.0.0",
     "readable-stream": "^3.6.0"
   },
