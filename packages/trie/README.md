--- conflicted
+++ resolved
@@ -63,11 +63,7 @@
 
 ### Proof of non-existence
 
-<<<<<<< HEAD
-The below code demonstrates how to construct and then verify a proof that proves that the key `test3` does not exist in the given trie, so a proof of non-existence in that the key requested is shown to not exist in the trie.
-=======
 The below code demonstrates how to construct and then verify a proof that proves that the key `test3` does not exist in the given trie, so a proof of non-existence.
->>>>>>> 4f6f1272
 
 ```typescript
 const trie = new Trie()
