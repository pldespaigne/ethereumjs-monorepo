<<<<<<< HEAD
import {
  type Address,
  bytesToHex,
  concatBytes,
  int32ToBytes,
  setLengthLeft,
  setLengthRight,
  toBytes,
} from '@ethereumjs/util'
import { pedersen_hash, verify_update } from 'rust-verkle-wasm'

import type { Point } from '../types.js'
=======
import { type Address, concatBytes, int32ToBytes, setLengthLeft } from '@ethereumjs/util'
import { pedersen_hash, verify_update } from 'rust-verkle-wasm'

import type { Point } from '../types'
>>>>>>> c446d93c

export function pedersenHash(input: Uint8Array): Uint8Array {
  const pedersenHash = pedersen_hash(input)

  if (pedersenHash === null) {
    throw new Error(
      `pedersenHash: Wrong pedersenHash input: ${bytesToHex(
        input
      )}. This might happen if length is not correct.`
    )
  }

  return pedersenHash
}

export function verifyUpdate(
  root: Uint8Array,
  proof: Uint8Array,
  keyValues: Map<any, any>
): Uint8Array {
  return verify_update(root, proof, keyValues)
}

/**
 * @dev Returns the 31-bytes verkle tree stem for a given address and tree index.
 * @dev Assumes that the verkle node width = 256
 * @param address The address to generate the tree key for.
 * @param treeIndex The index of the tree to generate the key for.
 * @return The 31-bytes verkle tree stem as a Uint8Array.
 */
export function getStem(address: Address, treeIndex: number): Uint8Array {
  const address32 = setLengthLeft(address.toBytes(), 32)

<<<<<<< HEAD
  const treeIndexBytes = setLengthRight(int32ToBytes(treeIndex, true), 32)
=======
  const treeIndexBytes = int32ToBytes(treeIndex, true)
>>>>>>> c446d93c

  const input = concatBytes(address32, treeIndexBytes)

  const treeStem = pedersenHash(input).slice(0, 31)

  return treeStem
}

/**
 * @dev Returns the tree key for a given verkle tree stem, and sub index.
 * @dev Assumes that the verkle node width = 256
 * @param stem The 31-bytes verkle tree stem as a Uint8Array.
 * @param subIndex The sub index of the tree to generate the key for.
 * @return The tree key as a Uint8Array.
 */
export function getKey(stem: Uint8Array, subIndex: Uint8Array): Uint8Array {
  const treeKey = concatBytes(stem, subIndex)

  return treeKey
}

export function verifyProof(
  root: Uint8Array,
  proof: Uint8Array,
  keyValues: Map<any, any>
): Uint8Array {
  return verify_update(root, proof, keyValues)
}

// TODO: Replace this by the actual value of Point().Identity() from the Go code.
export const POINT_IDENTITY = new Uint8Array(32).fill(0) as unknown as Point<|MERGE_RESOLUTION|>--- conflicted
+++ resolved
@@ -1,4 +1,3 @@
-<<<<<<< HEAD
 import {
   type Address,
   bytesToHex,
@@ -11,12 +10,6 @@
 import { pedersen_hash, verify_update } from 'rust-verkle-wasm'
 
 import type { Point } from '../types.js'
-=======
-import { type Address, concatBytes, int32ToBytes, setLengthLeft } from '@ethereumjs/util'
-import { pedersen_hash, verify_update } from 'rust-verkle-wasm'
-
-import type { Point } from '../types'
->>>>>>> c446d93c
 
 export function pedersenHash(input: Uint8Array): Uint8Array {
   const pedersenHash = pedersen_hash(input)
@@ -50,11 +43,7 @@
 export function getStem(address: Address, treeIndex: number): Uint8Array {
   const address32 = setLengthLeft(address.toBytes(), 32)
 
-<<<<<<< HEAD
-  const treeIndexBytes = setLengthRight(int32ToBytes(treeIndex, true), 32)
-=======
   const treeIndexBytes = int32ToBytes(treeIndex, true)
->>>>>>> c446d93c
 
   const input = concatBytes(address32, treeIndexBytes)
 
@@ -70,10 +59,18 @@
  * @param subIndex The sub index of the tree to generate the key for.
  * @return The tree key as a Uint8Array.
  */
+
 export function getKey(stem: Uint8Array, subIndex: Uint8Array): Uint8Array {
   const treeKey = concatBytes(stem, subIndex)
+  return treeKey
+}
 
-  return treeKey
+export function getTreeKey(address: Address, treeIndex: number, subIndex: number): Uint8Array {
+  const address32 = setLengthLeft(address.toBytes(), 32)
+  const treeIndexBytes = setLengthRight(int32ToBytes(treeIndex, true), 32)
+  const input = concatBytes(address32, treeIndexBytes)
+
+  return getKey(pedersenHash(input).slice(0, 31), toBytes(subIndex))
 }
 
 export function verifyProof(
