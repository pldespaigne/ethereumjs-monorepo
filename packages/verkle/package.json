--- conflicted
+++ resolved
@@ -51,17 +51,10 @@
     "tsc": "../../config/cli/ts-compile.sh"
   },
   "dependencies": {
-<<<<<<< HEAD
-    "@ethereumjs/rlp": "5.0.2",
-    "@ethereumjs/util": "9.0.2",
     "lru-cache": "10.1.0",
-    "verkle-cryptography-wasm": "^0.2.1"
-=======
+    "verkle-cryptography-wasm": "^0.2.1",
     "@ethereumjs/rlp": "^5.0.2",
-    "@ethereumjs/util": "^9.0.3",
-    "lru-cache": "^10.0.0",
-    "rust-verkle-wasm": "^0.0.1"
->>>>>>> 2b368c0c
+    "@ethereumjs/util": "^9.0.3"
   },
   "engines": {
     "node": ">=18"
