import { Trie } from '@ethereumjs/trie'
import {
  Account,
  Address,
  KECCAK256_RLP,
  bigIntToBytes,
  equalsBytes,
  hexToBytes,
  intToBytes,
  setLengthLeft,
  utf8ToBytes,
} from '@ethereumjs/util'
import { assert, describe, it } from 'vitest'

import { CacheType, DefaultStateManager, FlatStateManager } from '../src/index.js'

export const isBrowser = new Function('try {return this===window;}catch(e){ return false;}')
function verifyAccount(
  account: Account,
  state: {
    balance: BigInt
    codeHash: Uint8Array
    nonce: BigInt
    storageRoot: Uint8Array
  }
) {
  assert.equal(account.balance, state.balance)
  assert.equal(account.nonce, state.nonce)
  assert.ok(equalsBytes(account.codeHash, state.codeHash))
  assert.ok(equalsBytes(account.storageRoot, state.storageRoot))
}

describe('StateManager -> General', () => {
  const stateManagers: any[] = [FlatStateManager, DefaultStateManager]
  for (const smType of stateManagers) {
    it(`should instantiate`, async () => {
      const sm = new smType()

      assert.deepEqual(await sm.getStateRoot(), KECCAK256_RLP, 'it has default root')
      const res = await sm.getStateRoot()
      assert.deepEqual(res, KECCAK256_RLP, 'it has default root')
    })

    it(`should clear contract storage`, async () => {
      const sm = new smType()

      const contractAddress = Address.fromString('0x1f9840a85d5aF5bf1D1762F925BDADdC4201F984')
      const contractCode = Uint8Array.from([0, 1, 2, 3])
      const storageKey = setLengthLeft(bigIntToBytes(2n), 32)
      const storedData = utf8ToBytes('abcd')

      await sm.putContractCode(contractAddress, contractCode)
      await sm.putContractStorage(contractAddress, storageKey, storedData)

      let storage = await sm.getContractStorage(contractAddress, storageKey)
      assert.equal(JSON.stringify(storage), JSON.stringify(storedData), 'contract storage updated')

      await sm.clearContractStorage(contractAddress)
      storage = await sm.getContractStorage(contractAddress, storageKey)
      assert.equal(
        JSON.stringify(storage),
        JSON.stringify(new Uint8Array()),
        'clears contract storage'
      )
    })

    it(`copy()`, async () => {
      const trie = new Trie({ cacheSize: 1000 })
      let sm = new smType({
        trie,
        prefixCodeHashes: false,
      })

      let smCopy = sm.shallowCopy()
      assert.equal(
        smCopy['_prefixCodeHashes'],
        sm['_prefixCodeHashes'],
        'should retain non-default values'
      )

      sm = new smType({
        trie,
        accountCacheOpts: {
          type: CacheType.LRU,
        },
        storageCacheOpts: {
          type: CacheType.LRU,
        },
      })

      // TODO caches are not yet integrated with the FSM, so this test will fail for it until caches are implemented
      smCopy = sm.shallowCopy()
      assert.equal(
        smCopy['_accountCacheSettings'].type,
        CacheType.ORDERED_MAP,
        'should switch to ORDERED_MAP account cache on copy()'
      )
      assert.equal(
        smCopy['_storageCacheSettings'].type,
        CacheType.ORDERED_MAP,
        'should switch to ORDERED_MAP storage cache on copy()'
      )
      assert.equal(smCopy['_trie']['_opts'].cacheSize, 0, 'should set trie cache size to 0')

      smCopy = sm.shallowCopy(false)
      assert.equal(
        smCopy['_accountCacheSettings'].type,
        CacheType.LRU,
        'should retain account cache type when deactivate cache downleveling'
      )
      assert.equal(
        smCopy['_storageCacheSettings'].type,
        CacheType.LRU,
        'should retain storage cache type when deactivate cache downleveling'
      )
      assert.equal(
        smCopy['_trie']['_opts'].cacheSize,
        1000,
        'should retain trie cache size when deactivate cache downleveling'
      )
    })

    it(`should import proofs from getProof`, async () => {
      interface StateEntry {
        keys: Uint8Array[]
        values: Uint8Array[]
        code: Uint8Array
        balance: bigint
        nonce: bigint
        codeHash?: Uint8Array
        storageRoot?: Uint8Array
      }

      const stateSetup: {
        [address: string]: StateEntry
      } = {}

      type MakeNonOptional<T> = {
        [K in keyof T]-?: T[K]
      }

      const address1Str = '0x1'.padEnd(42, '0')
      const address2Str = '0x2'.padEnd(42, '0')
      const address3Str = '0x3'.padEnd(42, '0')

      const address1 = Address.fromString(address1Str)
      const address2 = Address.fromString(address2Str)
      const address3 = Address.fromString(address3Str)

      const key1 = setLengthLeft(new Uint8Array([1]), 32)
      const key2 = setLengthLeft(new Uint8Array([2]), 32)
      const key3 = setLengthLeft(new Uint8Array([3]), 32)

      const value1 = new Uint8Array([10])
      const value2 = new Uint8Array([20])
      const value3 = new Uint8Array([30])

      stateSetup[address1Str] = {
        keys: [key1, key2, key3],
        values: [value1, value2, value3],
        code: new Uint8Array([1, 2, 3]),
        balance: BigInt(1),
        nonce: BigInt(1),
      }

      stateSetup[address2Str] = {
        keys: [key1, key2, key3],
        values: [value2, value3, value1], // Note: value order changed so different state root
        code: new Uint8Array([4]),
        balance: BigInt(2),
        nonce: BigInt(2),
      }

      stateSetup[address3Str] = {
        keys: [key1, key2, key3],
        values: [value3, value1, value2], // Note: value order changed so different state root
        code: new Uint8Array([5, 6]),
        balance: BigInt(3),
        nonce: BigInt(3),
      }

      const state1 = stateSetup[address1Str] as MakeNonOptional<StateEntry>
      const state2 = stateSetup[address2Str] as MakeNonOptional<StateEntry>

      const stateManager = new smType()

      for (const [addressStr, entry] of Object.entries(stateSetup)) {
        const address = Address.fromString(addressStr)
        const account = new Account(entry.nonce, entry.balance)
        await stateManager.putAccount(address, account)
        await stateManager.putContractCode(address, entry.code)
        for (let i = 0; i < entry.keys.length; i++) {
          const key = entry.keys[i]
          const value = entry.values[i]
          await stateManager.putContractStorage(address, key, value)
        }
        await stateManager.flush()
        stateSetup[addressStr].codeHash = (await stateManager.getAccount(address)!)?.codeHash
        stateSetup[addressStr].storageRoot = (await stateManager.getAccount(address)!)?.storageRoot
      }

      const proof1 = await stateManager.getProof(address1)

      const partialStateManager = await DefaultStateManager.fromProof(proof1)
      let account1 = await partialStateManager.getAccount(address1)!

      verifyAccount(account1!, state1)

      const proof2 = await stateManager.getProof(address2)
      await partialStateManager.addProofData(proof2)

      let account2 = await partialStateManager.getAccount(address2)
      verifyAccount(account2!, state2)

      let account3 = await partialStateManager.getAccount(address3)
      assert.ok(account3 === undefined)

      // Input proofs
      const stProof = await stateManager.getProof(address1, [state1.keys[0], state1.keys[1]])
      await partialStateManager.addProofData(stProof)

      let stSlot1_0 = await partialStateManager.getContractStorage(address1, state1.keys[0])
      assert.ok(equalsBytes(stSlot1_0, state1.values[0]))

      let stSlot1_1 = await partialStateManager.getContractStorage(address1, state1.keys[1])
      assert.ok(equalsBytes(stSlot1_1, state1.values[1]))

      let stSlot1_2 = await partialStateManager.getContractStorage(address1, state1.keys[2])
      assert.ok(equalsBytes(stSlot1_2, new Uint8Array()))

      // Check Array support as input
      const newPartialStateManager = await DefaultStateManager.fromProof([proof2, stProof])

      async function postVerify(sm: DefaultStateManager) {
        account1 = await sm.getAccount(address1)
        verifyAccount(account1!, state1)

        account2 = await sm.getAccount(address2)
        verifyAccount(account2!, state2)

        account3 = await sm.getAccount(address3)
        assert.ok(account3 === undefined)

        stSlot1_0 = await sm.getContractStorage(address1, state1.keys[0])
        assert.ok(equalsBytes(stSlot1_0, state1.values[0]))

        stSlot1_1 = await sm.getContractStorage(address1, state1.keys[1])
        assert.ok(equalsBytes(stSlot1_1, state1.values[1]))

        stSlot1_2 = await sm.getContractStorage(address1, state1.keys[2])
        assert.ok(equalsBytes(stSlot1_2, new Uint8Array()))
      }

      await postVerify(newPartialStateManager)

      // Check: empty proof input
      const newPartialStateManager2 = await DefaultStateManager.fromProof([])

      try {
        await newPartialStateManager2.addProofData([proof2, stProof], true)
        assert.fail('cannot reach this')
      } catch (e: any) {
        assert.ok(e.message.includes('proof does not have the expected trie root'))
      }

      await newPartialStateManager2.addProofData([proof2, stProof])
      await newPartialStateManager2.setStateRoot(await partialStateManager.getStateRoot())
      await postVerify(newPartialStateManager2)

      const zeroAddressNonce = BigInt(100)
      await stateManager.putAccount(Address.zero(), new Account(zeroAddressNonce))
      const zeroAddressProof = await stateManager.getProof(Address.zero())

<<<<<<< HEAD
      try {
        await DefaultStateManager.fromProof([proof1, zeroAddressProof], true)
        assert.fail('cannot reach this')
      } catch (e: any) {
        assert.ok(e.message.includes('proof does not have the expected trie root'))
      }

      await newPartialStateManager2.addProofData(zeroAddressProof)

      let zeroAccount = await newPartialStateManager2.getAccount(Address.zero())
      assert.ok(zeroAccount === undefined)

      await newPartialStateManager2.setStateRoot(await stateManager.getStateRoot())
      zeroAccount = await newPartialStateManager2.getAccount(Address.zero())
      assert.ok(zeroAccount!.nonce === zeroAddressNonce)
    })
  }
=======
    await newPartialStateManager2.setStateRoot(await stateManager.getStateRoot())
    zeroAccount = await newPartialStateManager2.getAccount(Address.zero())
    assert.ok(zeroAccount!.nonce === zeroAddressNonce)
  })
  it.skipIf(isBrowser() === true)(
    'should create a statemanager fromProof with opts preserved',
    async () => {
      const trie = await Trie.create({ useKeyHashing: false })
      const sm = new DefaultStateManager({ trie })
      const pk = hexToBytes('0x9f12aab647a25a81f821a5a0beec3330cd057b2346af4fb09d7a807e896701ea')
      const pk2 = hexToBytes('0x8724f27e2ce3714af01af3220478849db68a03c0f84edf1721d73d9a6139ad1c')
      const address = Address.fromPrivateKey(pk)
      const address2 = Address.fromPrivateKey(pk2)
      const account = new Account()
      const account2 = new Account(undefined, 100n)
      await sm.putAccount(address, account)
      await sm.putAccount(address2, account2)
      await sm.putContractStorage(address, setLengthLeft(intToBytes(0), 32), intToBytes(32))
      const storage = await sm.dumpStorage(address)
      const keys = Object.keys(storage)
      const proof = await sm.getProof(
        address,
        keys.map((key) => hexToBytes(key))
      )
      const proof2 = await sm.getProof(address2)
      const newTrie = await Trie.createFromProof(
        proof.accountProof.map((e) => hexToBytes(e)),
        { useKeyHashing: false }
      )
      const partialSM = await DefaultStateManager.fromProof([proof, proof2], true, {
        trie: newTrie,
      })
      assert.equal(
        partialSM['_trie']['_opts'].useKeyHashing,
        false,
        'trie opts are preserved in new sm'
      )
      assert.deepEqual(
        intToBytes(32),
        await partialSM.getContractStorage(address, hexToBytes(keys[0]))
      )
      assert.equal((await partialSM.getAccount(address2))?.balance, 100n)
      const partialSM2 = await DefaultStateManager.fromProof(proof, true, {
        trie: newTrie,
      })
      await partialSM2.addProofData(proof2, true)
      assert.equal(
        partialSM2['_trie']['_opts'].useKeyHashing,
        false,
        'trie opts are preserved in new sm'
      )
      assert.deepEqual(
        intToBytes(32),
        await partialSM2.getContractStorage(address, hexToBytes(keys[0]))
      )
      assert.equal((await partialSM2.getAccount(address2))?.balance, 100n)
    }
  )
>>>>>>> e1221c98
})<|MERGE_RESOLUTION|>--- conflicted
+++ resolved
@@ -271,7 +271,6 @@
       await stateManager.putAccount(Address.zero(), new Account(zeroAddressNonce))
       const zeroAddressProof = await stateManager.getProof(Address.zero())
 
-<<<<<<< HEAD
       try {
         await DefaultStateManager.fromProof([proof1, zeroAddressProof], true)
         assert.fail('cannot reach this')
@@ -288,65 +287,60 @@
       zeroAccount = await newPartialStateManager2.getAccount(Address.zero())
       assert.ok(zeroAccount!.nonce === zeroAddressNonce)
     })
+
+    it.skipIf(isBrowser() === true)(
+      'should create a statemanager fromProof with opts preserved',
+      async () => {
+        const trie = await Trie.create({ useKeyHashing: false })
+        const sm = new DefaultStateManager({ trie })
+        const pk = hexToBytes('0x9f12aab647a25a81f821a5a0beec3330cd057b2346af4fb09d7a807e896701ea')
+        const pk2 = hexToBytes('0x8724f27e2ce3714af01af3220478849db68a03c0f84edf1721d73d9a6139ad1c')
+        const address = Address.fromPrivateKey(pk)
+        const address2 = Address.fromPrivateKey(pk2)
+        const account = new Account()
+        const account2 = new Account(undefined, 100n)
+        await sm.putAccount(address, account)
+        await sm.putAccount(address2, account2)
+        await sm.putContractStorage(address, setLengthLeft(intToBytes(0), 32), intToBytes(32))
+        const storage = await sm.dumpStorage(address)
+        const keys = Object.keys(storage)
+        const proof = await sm.getProof(
+          address,
+          keys.map((key) => hexToBytes(key))
+        )
+        const proof2 = await sm.getProof(address2)
+        const newTrie = await Trie.createFromProof(
+          proof.accountProof.map((e) => hexToBytes(e)),
+          { useKeyHashing: false }
+        )
+        const partialSM = await DefaultStateManager.fromProof([proof, proof2], true, {
+          trie: newTrie,
+        })
+        assert.equal(
+          partialSM['_trie']['_opts'].useKeyHashing,
+          false,
+          'trie opts are preserved in new sm'
+        )
+        assert.deepEqual(
+          intToBytes(32),
+          await partialSM.getContractStorage(address, hexToBytes(keys[0]))
+        )
+        assert.equal((await partialSM.getAccount(address2))?.balance, 100n)
+        const partialSM2 = await DefaultStateManager.fromProof(proof, true, {
+          trie: newTrie,
+        })
+        await partialSM2.addProofData(proof2, true)
+        assert.equal(
+          partialSM2['_trie']['_opts'].useKeyHashing,
+          false,
+          'trie opts are preserved in new sm'
+        )
+        assert.deepEqual(
+          intToBytes(32),
+          await partialSM2.getContractStorage(address, hexToBytes(keys[0]))
+        )
+        assert.equal((await partialSM2.getAccount(address2))?.balance, 100n)
+      }
+    )
   }
-=======
-    await newPartialStateManager2.setStateRoot(await stateManager.getStateRoot())
-    zeroAccount = await newPartialStateManager2.getAccount(Address.zero())
-    assert.ok(zeroAccount!.nonce === zeroAddressNonce)
-  })
-  it.skipIf(isBrowser() === true)(
-    'should create a statemanager fromProof with opts preserved',
-    async () => {
-      const trie = await Trie.create({ useKeyHashing: false })
-      const sm = new DefaultStateManager({ trie })
-      const pk = hexToBytes('0x9f12aab647a25a81f821a5a0beec3330cd057b2346af4fb09d7a807e896701ea')
-      const pk2 = hexToBytes('0x8724f27e2ce3714af01af3220478849db68a03c0f84edf1721d73d9a6139ad1c')
-      const address = Address.fromPrivateKey(pk)
-      const address2 = Address.fromPrivateKey(pk2)
-      const account = new Account()
-      const account2 = new Account(undefined, 100n)
-      await sm.putAccount(address, account)
-      await sm.putAccount(address2, account2)
-      await sm.putContractStorage(address, setLengthLeft(intToBytes(0), 32), intToBytes(32))
-      const storage = await sm.dumpStorage(address)
-      const keys = Object.keys(storage)
-      const proof = await sm.getProof(
-        address,
-        keys.map((key) => hexToBytes(key))
-      )
-      const proof2 = await sm.getProof(address2)
-      const newTrie = await Trie.createFromProof(
-        proof.accountProof.map((e) => hexToBytes(e)),
-        { useKeyHashing: false }
-      )
-      const partialSM = await DefaultStateManager.fromProof([proof, proof2], true, {
-        trie: newTrie,
-      })
-      assert.equal(
-        partialSM['_trie']['_opts'].useKeyHashing,
-        false,
-        'trie opts are preserved in new sm'
-      )
-      assert.deepEqual(
-        intToBytes(32),
-        await partialSM.getContractStorage(address, hexToBytes(keys[0]))
-      )
-      assert.equal((await partialSM.getAccount(address2))?.balance, 100n)
-      const partialSM2 = await DefaultStateManager.fromProof(proof, true, {
-        trie: newTrie,
-      })
-      await partialSM2.addProofData(proof2, true)
-      assert.equal(
-        partialSM2['_trie']['_opts'].useKeyHashing,
-        false,
-        'trie opts are preserved in new sm'
-      )
-      assert.deepEqual(
-        intToBytes(32),
-        await partialSM2.getContractStorage(address, hexToBytes(keys[0]))
-      )
-      assert.equal((await partialSM2.getAccount(address2))?.balance, 100n)
-    }
-  )
->>>>>>> e1221c98
 })