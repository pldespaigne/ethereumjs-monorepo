--- conflicted
+++ resolved
@@ -8,11 +8,15 @@
 import { getGenesis } from '@ethereumjs/genesis'
 import { CacheType, DefaultStateManager } from '@ethereumjs/statemanager'
 import { Trie } from '@ethereumjs/trie'
-<<<<<<< HEAD
-import { BIGINT_0, BIGINT_1, LevelDB, Lock, bytesToHex, equalsBytes } from '@ethereumjs/util'
-=======
-import { BIGINT_0, BIGINT_1, Lock, ValueEncoding, bytesToHex, equalsBytes } from '@ethereumjs/util'
->>>>>>> 49f3ccae
+import {
+  BIGINT_0,
+  BIGINT_1,
+  LevelDB,
+  Lock,
+  ValueEncoding,
+  bytesToHex,
+  equalsBytes,
+} from '@ethereumjs/util'
 import { VM } from '@ethereumjs/vm'
 
 import { Event } from '../types'
