--- conflicted
+++ resolved
@@ -327,14 +327,15 @@
   snapAvailabilityDepth?: bigint
   snapTransitionSafeDepth?: bigint
 
-<<<<<<< HEAD
   /**
    * Save account keys preimages in the meta db (default: false)
    */
   savePreimages?: boolean
-=======
+
+  /**
+   * Enables stateless verkle block execution (default: false)
+   */
   statelessVerkle?: boolean
->>>>>>> de706125
 }
 
 export class Config {
