--- conflicted
+++ resolved
@@ -6,11 +6,8 @@
 import { RLP } from '@ethereumjs/rlp'
 import {
   Address,
-<<<<<<< HEAD
   LevelDB,
-=======
   BIGINT_2,
->>>>>>> 11f3a9cd
   bytesToHex,
   calculateSigRecovery,
   concatBytes,
