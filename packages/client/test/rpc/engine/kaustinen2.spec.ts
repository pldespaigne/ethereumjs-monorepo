import { Block, BlockHeader, executionPayloadFromBeaconPayload } from '@ethereumjs/block'
<<<<<<< HEAD
=======
import { initKZG } from '@ethereumjs/util'
import * as kzg from 'c-kzg'
>>>>>>> 11f3a9cd
import * as td from 'testdouble'
import { assert, describe, it } from 'vitest'

import blocks from '../../testdata/blocks/kaustinen2.json'
import genesisJSON from '../../testdata/geth-genesis/kaustinen2.json'
import { getRpcClient, setupChain } from '../helpers.js'

import type { Chain } from '../../../src/blockchain'
import type { Common } from '@ethereumjs/common'
import type { HttpClient } from 'jayson/promise'
const genesisVerkleStateRoot = '0x5e8519756841faf0b2c28951c451b61a4b407b70a5ce5b57992f4bec973173ff'
const genesisVerkleBlockHash = '0x0884fa3d670543463f7e1d9ea007332e1f8a3564ecf891de95a76e751cde45d7'

const originalValidate = (BlockHeader as any).prototype._consensusFormatValidation
<<<<<<< HEAD

async function runBlock(
  { chain, rpc, common }: { chain: Chain; rpc: HttpClient; common: Common },
  { execute, parent }: { execute: any; parent: any }
) {
  const blockCache = chain.blockCache

  const parentPayload = executionPayloadFromBeaconPayload(parent as any)
  const parentBlock = await Block.fromExecutionPayload(parentPayload, { common })
  blockCache.remoteBlocks.set(parentPayload.blockHash.slice(2), parentBlock)
  blockCache.executedBlocks.set(parentPayload.blockHash.slice(2), parentBlock)

=======

async function runBlock(
  { chain, rpc, common }: { chain: Chain; rpc: HttpClient; common: Common },
  { execute, parent }: { execute: any; parent: any }
) {
  const blockCache = chain.blockCache

  const parentPayload = executionPayloadFromBeaconPayload(parent as any)
  const parentBlock = await Block.fromExecutionPayload(parentPayload, { common })
  blockCache.remoteBlocks.set(parentPayload.blockHash.slice(2), parentBlock)
  blockCache.executedBlocks.set(parentPayload.blockHash.slice(2), parentBlock)

>>>>>>> 11f3a9cd
  const executePayload = executionPayloadFromBeaconPayload(execute as any)
  const res = await rpc.request('engine_newPayloadV2', [executePayload])
  assert.equal(res.result.status, 'VALID', 'valid status should be received')
}

describe(`valid verkle network setup`, async () => {
<<<<<<< HEAD
=======
  try {
    initKZG(kzg, __dirname + '/../../../src/trustedSetups/official.txt')
  } catch {
    // no-op
  }
>>>>>>> 11f3a9cd
  const { server, chain, common } = await setupChain(genesisJSON, 'post-merge', {
    engine: true,
    genesisStateRoot: genesisVerkleStateRoot,
    customCrypto: { kzg },
  })
  const rpc = getRpcClient(server)
  it('genesis should be correctly setup', async () => {
    const res = await rpc.request('eth_getBlockByNumber', ['0x0', false])

    const block0 = res.result
    assert.equal(block0.hash, genesisVerkleBlockHash)
    assert.equal(block0.stateRoot, genesisVerkleStateRoot)
  })

  // currently it seems the the blocks can't be played one after another as it seems
  // to not do clean init of the statemanager. this isn't a problem in sequential
  // execution, but need to be fixed up in the stateless random execution
  const testCases = [
    // 'block12',
    'block13',
    // 'block16',
  ] as const

  for (const testCase of testCases) {
    it(`run ${testCase}`, async () => {
      await runBlock({ common, chain, rpc }, blocks[testCase])
    })
  }

  it(`reset TD`, () => {
    server.close()
    BlockHeader.prototype['_consensusFormatValidation'] = originalValidate
    td.reset()
  })
})<|MERGE_RESOLUTION|>--- conflicted
+++ resolved
@@ -1,9 +1,6 @@
 import { Block, BlockHeader, executionPayloadFromBeaconPayload } from '@ethereumjs/block'
-<<<<<<< HEAD
-=======
 import { initKZG } from '@ethereumjs/util'
 import * as kzg from 'c-kzg'
->>>>>>> 11f3a9cd
 import * as td from 'testdouble'
 import { assert, describe, it } from 'vitest'
 
@@ -18,7 +15,6 @@
 const genesisVerkleBlockHash = '0x0884fa3d670543463f7e1d9ea007332e1f8a3564ecf891de95a76e751cde45d7'
 
 const originalValidate = (BlockHeader as any).prototype._consensusFormatValidation
-<<<<<<< HEAD
 
 async function runBlock(
   { chain, rpc, common }: { chain: Chain; rpc: HttpClient; common: Common },
@@ -31,34 +27,17 @@
   blockCache.remoteBlocks.set(parentPayload.blockHash.slice(2), parentBlock)
   blockCache.executedBlocks.set(parentPayload.blockHash.slice(2), parentBlock)
 
-=======
-
-async function runBlock(
-  { chain, rpc, common }: { chain: Chain; rpc: HttpClient; common: Common },
-  { execute, parent }: { execute: any; parent: any }
-) {
-  const blockCache = chain.blockCache
-
-  const parentPayload = executionPayloadFromBeaconPayload(parent as any)
-  const parentBlock = await Block.fromExecutionPayload(parentPayload, { common })
-  blockCache.remoteBlocks.set(parentPayload.blockHash.slice(2), parentBlock)
-  blockCache.executedBlocks.set(parentPayload.blockHash.slice(2), parentBlock)
-
->>>>>>> 11f3a9cd
   const executePayload = executionPayloadFromBeaconPayload(execute as any)
   const res = await rpc.request('engine_newPayloadV2', [executePayload])
   assert.equal(res.result.status, 'VALID', 'valid status should be received')
 }
 
 describe(`valid verkle network setup`, async () => {
-<<<<<<< HEAD
-=======
   try {
     initKZG(kzg, __dirname + '/../../../src/trustedSetups/official.txt')
   } catch {
     // no-op
   }
->>>>>>> 11f3a9cd
   const { server, chain, common } = await setupChain(genesisJSON, 'post-merge', {
     engine: true,
     genesisStateRoot: genesisVerkleStateRoot,
