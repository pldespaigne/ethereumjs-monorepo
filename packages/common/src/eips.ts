import { Hardfork } from './enums.js'

import type { EIPConfig } from './types.js'

type EIPsDict = {
  [key: string]: EIPConfig
}

enum Status {
  Draft = 'draft',
  Review = 'review',
  Final = 'final',
}

export const EIPs: EIPsDict = {
  1153: {
    comment: 'Transient storage opcodes',
    url: 'https://eips.ethereum.org/EIPS/eip-1153',
    status: Status.Review,
    minimumHardfork: Hardfork.Chainstart,
    requiredEIPs: [],
    gasPrices: {
      tstore: {
        v: 100,
        d: 'Base fee of the TSTORE opcode',
      },
      tload: {
        v: 100,
        d: 'Base fee of the TLOAD opcode',
      },
    },
  },
  1559: {
    comment: 'Fee market change for ETH 1.0 chain',
    url: 'https://eips.ethereum.org/EIPS/eip-1559',
    status: Status.Final,
    minimumHardfork: Hardfork.Berlin,
    requiredEIPs: [2930],
    gasConfig: {
      baseFeeMaxChangeDenominator: {
        v: 8,
        d: 'Maximum base fee change denominator',
      },
      elasticityMultiplier: {
        v: 2,
        d: 'Maximum block gas target elasticity',
      },
      initialBaseFee: {
        v: 1000000000,
        d: 'Initial base fee on first EIP1559 block',
      },
    },
  },
  2315: {
    comment: 'Simple subroutines for the EVM',
    url: 'https://eips.ethereum.org/EIPS/eip-2315',
    status: Status.Draft,
    minimumHardfork: Hardfork.Istanbul,
    requiredEIPs: [],
    gasPrices: {
      beginsub: {
        v: 2,
        d: 'Base fee of the BEGINSUB opcode',
      },
      returnsub: {
        v: 5,
        d: 'Base fee of the RETURNSUB opcode',
      },
      jumpsub: {
        v: 10,
        d: 'Base fee of the JUMPSUB opcode',
      },
    },
  },
  2565: {
    comment: 'ModExp gas cost',
    url: 'https://eips.ethereum.org/EIPS/eip-2565',
    status: Status.Final,
    minimumHardfork: Hardfork.Byzantium,
    requiredEIPs: [],
    gasPrices: {
      modexpGquaddivisor: {
        v: 3,
        d: 'Gquaddivisor from modexp precompile for gas calculation',
      },
    },
  },
  2718: {
    comment: 'Typed Transaction Envelope',
    url: 'https://eips.ethereum.org/EIPS/eip-2718',
    status: Status.Final,
    minimumHardfork: Hardfork.Chainstart,
    requiredEIPs: [],
  },
  2929: {
    comment: 'Gas cost increases for state access opcodes',
    url: 'https://eips.ethereum.org/EIPS/eip-2929',
    status: Status.Final,
    minimumHardfork: Hardfork.Chainstart,
    requiredEIPs: [],
    gasPrices: {
      coldsload: {
        v: 2100,
        d: 'Gas cost of the first read of storage from a given location (per transaction)',
      },
      coldaccountaccess: {
        v: 2600,
        d: 'Gas cost of the first read of a given address (per transaction)',
      },
      warmstorageread: {
        v: 100,
        d: "Gas cost of reading storage locations which have already loaded 'cold'",
      },
      sstoreCleanGasEIP2200: {
        v: 2900,
        d: 'Once per SSTORE operation from clean non-zero to something else',
      },
      sstoreNoopGasEIP2200: {
        v: 100,
        d: "Once per SSTORE operation if the value doesn't change",
      },
      sstoreDirtyGasEIP2200: {
        v: 100,
        d: 'Once per SSTORE operation if a dirty value is changed',
      },
      sstoreInitRefundEIP2200: {
        v: 19900,
        d: 'Once per SSTORE operation for resetting to the original zero value',
      },
      sstoreCleanRefundEIP2200: {
        v: 4900,
        d: 'Once per SSTORE operation for resetting to the original non-zero value',
      },
      call: {
        v: 0,
        d: 'Base fee of the CALL opcode',
      },
      callcode: {
        v: 0,
        d: 'Base fee of the CALLCODE opcode',
      },
      delegatecall: {
        v: 0,
        d: 'Base fee of the DELEGATECALL opcode',
      },
      staticcall: {
        v: 0,
        d: 'Base fee of the STATICCALL opcode',
      },
      balance: {
        v: 0,
        d: 'Base fee of the BALANCE opcode',
      },
      extcodesize: {
        v: 0,
        d: 'Base fee of the EXTCODESIZE opcode',
      },
      extcodecopy: {
        v: 0,
        d: 'Base fee of the EXTCODECOPY opcode',
      },
      extcodehash: {
        v: 0,
        d: 'Base fee of the EXTCODEHASH opcode',
      },
      sload: {
        v: 0,
        d: 'Base fee of the SLOAD opcode',
      },
      sstore: {
        v: 0,
        d: 'Base fee of the SSTORE opcode',
      },
    },
  },
  2930: {
    comment: 'Optional access lists',
    url: 'https://eips.ethereum.org/EIPS/eip-2930',
    status: Status.Final,
    minimumHardfork: Hardfork.Istanbul,
    requiredEIPs: [2718, 2929],
    gasPrices: {
      accessListStorageKeyCost: {
        v: 1900,
        d: 'Gas cost per storage key in an Access List transaction',
      },
      accessListAddressCost: {
        v: 2400,
        d: 'Gas cost per storage key in an Access List transaction',
      },
    },
  },
  3074: {
    comment: 'AUTH and AUTHCALL opcodes',
    url: 'https://eips.ethereum.org/EIPS/eip-3074',
    status: Status.Review,
    minimumHardfork: Hardfork.London,
    requiredEIPs: [],
    gasPrices: {
      auth: {
        v: 3100,
        d: 'Gas cost of the AUTH opcode',
      },
      authcall: {
        v: 0,
        d: 'Gas cost of the AUTHCALL opcode',
      },
      authcallValueTransfer: {
        v: 6700,
        d: 'Paid for CALL when the value transfer is non-zero',
      },
    },
  },
  3198: {
    comment: 'BASEFEE opcode',
    url: 'https://eips.ethereum.org/EIPS/eip-3198',
    status: Status.Final,
    minimumHardfork: Hardfork.London,
    requiredEIPs: [],
    gasPrices: {
      basefee: {
        v: 2,
        d: 'Gas cost of the BASEFEE opcode',
      },
    },
  },
  3529: {
    comment: 'Reduction in refunds',
    url: 'https://eips.ethereum.org/EIPS/eip-3529',
    status: Status.Final,
    minimumHardfork: Hardfork.Berlin,
    requiredEIPs: [2929],
    gasConfig: {
      maxRefundQuotient: {
        v: 5,
        d: 'Maximum refund quotient; max tx refund is min(tx.gasUsed/maxRefundQuotient, tx.gasRefund)',
      },
    },
    gasPrices: {
      selfdestructRefund: {
        v: 0,
        d: 'Refunded following a selfdestruct operation',
      },
      sstoreClearRefundEIP2200: {
        v: 4800,
        d: 'Once per SSTORE operation for clearing an originally existing storage slot',
      },
    },
  },
  3540: {
    comment: 'EVM Object Format (EOF) v1',
    url: 'https://eips.ethereum.org/EIPS/eip-3540',
    status: Status.Review,
    minimumHardfork: Hardfork.London,
    requiredEIPs: [3541],
  },
  3541: {
    comment: 'Reject new contracts starting with the 0xEF byte',
    url: 'https://eips.ethereum.org/EIPS/eip-3541',
    status: Status.Final,
    minimumHardfork: Hardfork.Berlin,
    requiredEIPs: [],
  },
  3554: {
    comment: 'Difficulty Bomb Delay to December 1st 2021',
    url: 'https://eips.ethereum.org/EIPS/eip-3554',
    status: Status.Final,
    minimumHardfork: Hardfork.MuirGlacier,
    requiredEIPs: [],
    pow: {
      difficultyBombDelay: {
        v: 9500000,
        d: 'the amount of blocks to delay the difficulty bomb with',
      },
    },
  },
  3607: {
    comment: 'Reject transactions from senders with deployed code',
    url: 'https://eips.ethereum.org/EIPS/eip-3607',
    status: Status.Final,
    minimumHardfork: Hardfork.Chainstart,
    requiredEIPs: [],
  },
  3651: {
    comment: 'Warm COINBASE',
    url: 'https://eips.ethereum.org/EIPS/eip-3651',
    status: Status.Review,
    minimumHardfork: Hardfork.London,
    requiredEIPs: [2929],
  },
  3670: {
    comment: 'EOF - Code Validation',
    url: 'https://eips.ethereum.org/EIPS/eip-3670',
    status: 'Review',
    minimumHardfork: Hardfork.London,
    requiredEIPs: [3540],
    gasConfig: {},
    gasPrices: {},
    vm: {},
    pow: {},
  },
  3675: {
    comment: 'Upgrade consensus to Proof-of-Stake',
    url: 'https://eips.ethereum.org/EIPS/eip-3675',
    status: Status.Final,
    minimumHardfork: Hardfork.London,
    requiredEIPs: [],
  },
  3855: {
    comment: 'PUSH0 instruction',
    url: 'https://eips.ethereum.org/EIPS/eip-3855',
    status: Status.Review,
    minimumHardfork: Hardfork.Chainstart,
    requiredEIPs: [],
    gasPrices: {
      push0: {
        v: 2,
        d: 'Base fee of the PUSH0 opcode',
      },
    },
  },
  3860: {
    comment: 'Limit and meter initcode',
    url: 'https://eips.ethereum.org/EIPS/eip-3860',
    status: Status.Review,
    minimumHardfork: Hardfork.SpuriousDragon,
    requiredEIPs: [],
    gasPrices: {
      initCodeWordCost: {
        v: 2,
        d: 'Gas to pay for each word (32 bytes) of initcode when creating a contract',
      },
    },
    vm: {
      maxInitCodeSize: {
        v: 49152,
        d: 'Maximum length of initialization code when creating a contract',
      },
    },
  },
  4345: {
    comment: 'Difficulty Bomb Delay to June 2022',
    url: 'https://eips.ethereum.org/EIPS/eip-4345',
    status: Status.Final,
    minimumHardfork: Hardfork.London,
    requiredEIPs: [],
    pow: {
      difficultyBombDelay: {
        v: 10700000,
        d: 'the amount of blocks to delay the difficulty bomb with',
      },
    },
  },
  4399: {
    comment: 'Supplant DIFFICULTY opcode with PREVRANDAO',
    url: 'https://eips.ethereum.org/EIPS/eip-4399',
    status: Status.Review,
    minimumHardfork: Hardfork.London,
    requiredEIPs: [],
    gasPrices: {
      prevrandao: {
        v: 2,
        d: 'Base fee of the PREVRANDAO opcode (previously DIFFICULTY)',
      },
    },
  },
  4788: {
    comment: 'Beacon block root in the EVM',
    url: 'https://eips.ethereum.org/EIPS/eip-4788',
    status: Status.Draft,
    minimumHardfork: Hardfork.Cancun,
    requiredEIPs: [],
    gasPrices: {},
    vm: {
      historicalRootsLength: {
        v: 98304,
        d: 'The modulo parameter of the beaconroot ring buffer in the beaconroot statefull precompile',
      },
    },
  },
  4844: {
    comment: 'Shard Blob Transactions',
    url: 'https://eips.ethereum.org/EIPS/eip-4844',
    status: Status.Draft,
    minimumHardfork: Hardfork.Paris,
    requiredEIPs: [1559, 2718, 2930, 4895],
    gasConfig: {
      blobGasPerBlob: {
        v: 131072,
        d: 'The base fee for blob gas per blob',
      },
      targetBlobGasPerBlock: {
        v: 393216,
        d: 'The target blob gas consumed per block',
      },
      maxblobGasPerBlock: {
        v: 786432,
        d: 'The max blob gas allowable per block',
      },
      blobGasPriceUpdateFraction: {
        v: 3338477,
        d: 'The denominator used in the exponential when calculating a blob gas price',
      },
    },
    gasPrices: {
      simpleGasPerBlob: {
        v: 12000,
        d: 'The basic gas fee for each blob',
      },
      minBlobGasPrice: {
        v: 1,
        d: 'The minimum fee per blob gas',
      },
      kzgPointEvaluationGasPrecompilePrice: {
        v: 50000,
        d: 'The fee associated with the point evaluation precompile',
      },
      blobhash: {
        v: 3,
        d: 'Base fee of the BLOBHASH opcode',
      },
    },
    sharding: {
      blobCommitmentVersionKzg: {
        v: 1,
        d: 'The number indicated a versioned hash is a KZG commitment',
      },
      fieldElementsPerBlob: {
        v: 4096,
        d: 'The number of field elements allowed per blob',
      },
    },
  },
  4895: {
    comment: 'Beacon chain push withdrawals as operations',
    url: 'https://eips.ethereum.org/EIPS/eip-4895',
    status: Status.Review,
    minimumHardfork: Hardfork.Paris,
    requiredEIPs: [],
  },
  5133: {
    comment: 'Delaying Difficulty Bomb to mid-September 2022',
    url: 'https://eips.ethereum.org/EIPS/eip-5133',
    status: Status.Draft,
    minimumHardfork: Hardfork.GrayGlacier,
    requiredEIPs: [],
    pow: {
      difficultyBombDelay: {
        v: 11400000,
        d: 'the amount of blocks to delay the difficulty bomb with',
      },
    },
  },
  5656: {
    comment: 'MCOPY - Memory copying instruction',
    url: 'https://eips.ethereum.org/EIPS/eip-5656',
    status: Status.Draft,
    minimumHardfork: Hardfork.Shanghai,
    requiredEIPs: [],
    gasPrices: {
      mcopy: {
        v: 3,
        d: 'Base fee of the MCOPY opcode',
      },
    },
  },
  6780: {
    comment: 'SELFDESTRUCT only in same transaction',
    url: 'https://eips.ethereum.org/EIPS/eip-6780',
    status: Status.Draft,
    minimumHardfork: Hardfork.London,
    requiredEIPs: [],
  },
<<<<<<< HEAD
  6800: {
    comment: 'Ethereum state using a unified verkle tree',
    url: 'https://github.com/ethereum/EIPs/pull/6800',
    status: Status.Draft,
    minimumHardfork: Hardfork.London,
    requiredEIPs: [],
    gasConfig: {},
    gasPrices: {},
    vm: {},
    pow: {},
=======
  7516: {
    comment: 'BLOBBASEFEE opcode',
    url: 'https://eips.ethereum.org/EIPS/eip-7516',
    status: Status.Draft,
    minimumHardfork: Hardfork.Paris,
    requiredEIPs: [4844],
    gasPrices: {
      blobbasefee: {
        v: 2,
        d: 'Gas cost of the BLOBBASEFEE opcode',
      },
    },
>>>>>>> 8d7d8afa
  },
}<|MERGE_RESOLUTION|>--- conflicted
+++ resolved
@@ -471,7 +471,6 @@
     minimumHardfork: Hardfork.London,
     requiredEIPs: [],
   },
-<<<<<<< HEAD
   6800: {
     comment: 'Ethereum state using a unified verkle tree',
     url: 'https://github.com/ethereum/EIPs/pull/6800',
@@ -482,7 +481,7 @@
     gasPrices: {},
     vm: {},
     pow: {},
-=======
+  },
   7516: {
     comment: 'BLOBBASEFEE opcode',
     url: 'https://eips.ethereum.org/EIPS/eip-7516',
@@ -495,6 +494,5 @@
         d: 'Gas cost of the BLOBBASEFEE opcode',
       },
     },
->>>>>>> 8d7d8afa
   },
 }