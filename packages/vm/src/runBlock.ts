import { Block } from '@ethereumjs/block'
import { ConsensusType, Hardfork } from '@ethereumjs/common'
import { RLP } from '@ethereumjs/rlp'
import { StatelessVerkleStateManager } from '@ethereumjs/statemanager'
import { Trie } from '@ethereumjs/trie'
import { TransactionType } from '@ethereumjs/tx'
import {
  Account,
  Address,
  BIGINT_0,
  BIGINT_8,
  GWEI_TO_WEI,
  KECCAK256_RLP,
  bigIntToBytes,
  bytesToHex,
  concatBytes,
  equalsBytes,
  hexToBytes,
  intToBytes,
  setLengthLeft,
  short,
  unprefixedHexToBytes,
} from '@ethereumjs/util'
import debugDefault from 'debug'

import { Bloom } from './bloom/index.js'

import type {
  AfterBlockEvent,
  PostByzantiumTxReceipt,
  PreByzantiumTxReceipt,
  RunBlockOpts,
  RunBlockResult,
  RunTxResult,
  TxReceipt,
} from './types.js'
import type { VM } from './vm.js'
import type { EVM, EVMInterface } from '@ethereumjs/evm'

const { debug: createDebugLogger } = debugDefault

const debug = createDebugLogger('vm:block')

const parentBeaconBlockRootAddress = Address.fromString(
  '0x000F3df6D732807Ef1319fB7B8bB8522d0Beac02'
)

let enableProfiler = false
const stateRootCPLabel = 'New state root, DAO HF, checkpoints, block validation'
const processTxsLabel = 'Tx processing [ use per-tx profiler for more details ]'
const withdrawalsRewardsCommitLabel = 'Withdrawals, Rewards, EVM journal commit'
const entireBlockLabel = 'Entire block'

/**
 * @ignore
 */
export async function runBlock(this: VM, opts: RunBlockOpts): Promise<RunBlockResult> {
  if (this._opts.profilerOpts?.reportAfterBlock === true) {
    enableProfiler = true
    // eslint-disable-next-line no-console
    console.time(entireBlockLabel)
  }

  const state = this.stateManager

  const { root } = opts
  const clearCache = opts.clearCache ?? true
  const setHardfork = opts.setHardfork ?? false
  let { block } = opts
  const generateFields = opts.generate === true

  if (enableProfiler) {
    const title = `Profiler run - Block ${block.header.number} (${bytesToHex(block.hash())} with ${
      block.transactions.length
    } txs`
    // eslint-disable-next-line no-console
    console.log(title)
    // eslint-disable-next-line no-console
    console.time(stateRootCPLabel)
  }

  /**
   * The `beforeBlock` event.
   *
   * @event Event: beforeBlock
   * @type {Object}
   * @property {Block} block emits the block that is about to be processed
   */
  await this._emit('beforeBlock', block)

  if (setHardfork !== false || this._setHardfork !== false) {
    const setHardforkUsed = setHardfork ?? this._setHardfork
    if (setHardforkUsed === true) {
      this.common.setHardforkBy({
        blockNumber: block.header.number,
        timestamp: block.header.timestamp,
      })
    } else if (typeof setHardforkUsed !== 'boolean') {
      this.common.setHardforkBy({
        blockNumber: block.header.number,
        td: setHardforkUsed,
        timestamp: block.header.timestamp,
      })
    }
  }

  if (this.DEBUG) {
    debug('-'.repeat(100))
    debug(
      `Running block hash=${bytesToHex(block.hash())} number=${
        block.header.number
      } hardfork=${this.common.hardfork()}`
    )
  }

  // Set state root if provided
  if (root) {
    if (this.DEBUG) {
      debug(`Set provided state root ${bytesToHex(root)} clearCache=${clearCache}`)
    }
    await state.setStateRoot(root, clearCache)
  }

  if (this.common.isActivatedEIP(6800)) {
    if (!(state instanceof StatelessVerkleStateManager)) {
      throw Error(`StatelessVerkleStateManager needed for execution of verkle blocks`)
    }
    if (this.DEBUG) {
      debug(`Initializing StatelessVerkleStateManager executionWitness`)
    }
    ;(this._opts.stateManager as StatelessVerkleStateManager).initVerkleExecutionWitness(
      block.executionWitness
    )
  } else {
    if (state instanceof StatelessVerkleStateManager) {
      throw Error(`StatelessVerkleStateManager can't execute merkle blocks`)
    }
  }

  // check for DAO support and if we should apply the DAO fork
  if (
    this.common.hardforkIsActiveOnBlock(Hardfork.Dao, block.header.number) === true &&
    block.header.number === this.common.hardforkBlock(Hardfork.Dao)!
  ) {
    if (this.DEBUG) {
      debug(`Apply DAO hardfork`)
    }

    await this.evm.journal.checkpoint()
    await _applyDAOHardfork(this.evm)
    await this.evm.journal.commit()
  }

  // Checkpoint state
  await this.evm.journal.checkpoint()
  if (this.DEBUG) {
    debug(`block checkpoint`)
  }

<<<<<<< HEAD
  let result: {
    bloom: Bloom
    gasUsed: bigint
    receiptsRoot: Uint8Array
    receipts: (PreByzantiumTxReceipt | PostByzantiumTxReceipt)[]
    results: RunTxResult[]
  }
=======
  let result: Awaited<ReturnType<typeof applyBlock>>
>>>>>>> de706125

  try {
    result = await applyBlock.bind(this)(block, opts)
    if (this.DEBUG) {
      debug(
        `Received block results gasUsed=${result.gasUsed} bloom=${short(result.bloom.bitvector)} (${
          result.bloom.bitvector.length
        } bytes) receiptsRoot=${bytesToHex(result.receiptsRoot)} receipts=${
          result.receipts.length
        } txResults=${result.results.length}`
      )
    }
  } catch (err: any) {
    await this.evm.journal.revert()
    if (this.DEBUG) {
      debug(`block checkpoint reverted`)
    }
    if (enableProfiler) {
      // eslint-disable-next-line no-console
      console.timeEnd(withdrawalsRewardsCommitLabel)
    }
    throw err
  }

  // Persist state
  await this.evm.journal.commit()
  if (this.DEBUG) {
    debug(`block checkpoint committed`)
  }

  const stateRoot = await state.getStateRoot()

  // Given the generate option, either set resulting header
  // values to the current block, or validate the resulting
  // header values against the current block.
  if (generateFields) {
    const bloom = result.bloom.bitvector
    const gasUsed = result.gasUsed
    const receiptTrie = result.receiptsRoot
    const transactionsTrie = await _genTxTrie(block)
    const generatedFields = { stateRoot, bloom, gasUsed, receiptTrie, transactionsTrie }
    const blockData = {
      ...block,
      header: { ...block.header, ...generatedFields },
    }
    block = Block.fromBlockData(blockData, { common: this.common })
  } else if (this.common.isActivatedEIP(6800) === false) {
    // Only validate the following headers if verkle blocks aren't activated
    if (equalsBytes(result.receiptsRoot, block.header.receiptTrie) === false) {
      if (this.DEBUG) {
        debug(
          `Invalid receiptTrie received=${bytesToHex(result.receiptsRoot)} expected=${bytesToHex(
            block.header.receiptTrie
          )}`
        )
      }
      const msg = _errorMsg('invalid receiptTrie', this, block)
      throw new Error(msg)
    }
    if (!(equalsBytes(result.bloom.bitvector, block.header.logsBloom) === true)) {
      if (this.DEBUG) {
        debug(
          `Invalid bloom received=${bytesToHex(result.bloom.bitvector)} expected=${bytesToHex(
            block.header.logsBloom
          )}`
        )
      }
      const msg = _errorMsg('invalid bloom', this, block)
      throw new Error(msg)
    }
    if (result.gasUsed !== block.header.gasUsed) {
      if (this.DEBUG) {
        debug(`Invalid gasUsed received=${result.gasUsed} expected=${block.header.gasUsed}`)
      }
      const msg = _errorMsg('invalid gasUsed', this, block)
      throw new Error(msg)
    }
    if (!(equalsBytes(stateRoot, block.header.stateRoot) === true)) {
      if (this.DEBUG) {
        debug(
          `Invalid stateRoot received=${bytesToHex(stateRoot)} expected=${bytesToHex(
            block.header.stateRoot
          )}`
        )
      }
      const msg = _errorMsg(
        `invalid block stateRoot, got: ${bytesToHex(stateRoot)}, want: ${bytesToHex(
          block.header.stateRoot
        )}`,
        this,
        block
      )
      throw new Error(msg)
    }
  } else if (this.common.isActivatedEIP(6800) === true) {
    // If verkle is activated, only validate the post-state
    if ((this._opts.stateManager as StatelessVerkleStateManager).verifyPostState() === false) {
      throw new Error(`Verkle post state verification failed on block ${block.header.number}`)
    }
    debug(`Verkle post state verification succeeded`)
  }

  if (enableProfiler) {
    // eslint-disable-next-line no-console
    console.timeEnd(withdrawalsRewardsCommitLabel)
  }

  const results: RunBlockResult = {
    receipts: result.receipts,
    logsBloom: result.bloom.bitvector,
    results: result.results,
    stateRoot,
    gasUsed: result.gasUsed,
    receiptsRoot: result.receiptsRoot,
  }

  const afterBlockEvent: AfterBlockEvent = { ...results, block }

  /**
   * The `afterBlock` event
   *
   * @event Event: afterBlock
   * @type {AfterBlockEvent}
   * @property {AfterBlockEvent} result emits the results of processing a block
   */
  await this._emit('afterBlock', afterBlockEvent)
  if (this.DEBUG) {
    debug(
      `Running block finished hash=${bytesToHex(block.hash())} number=${
        block.header.number
      } hardfork=${this.common.hardfork()}`
    )
  }

  if (enableProfiler) {
    // eslint-disable-next-line no-console
    console.timeEnd(entireBlockLabel)
    const logs = (<EVM>this.evm).getPerformanceLogs()
    if (logs.precompiles.length === 0 && logs.opcodes.length === 0) {
      // eslint-disable-next-line no-console
      console.log('No block txs with precompile or opcode execution.')
    }

    this.emitEVMProfile(logs.precompiles, 'Precompile performance')
    this.emitEVMProfile(logs.opcodes, 'Opcodes performance')
    ;(<EVM>this.evm).clearPerformanceLogs()
  }

  return results
}

/**
 * Validates and applies a block, computing the results of
 * applying its transactions. This method doesn't modify the
 * block itself. It computes the block rewards and puts
 * them on state (but doesn't persist the changes).
 * @param {Block} block
 * @param {RunBlockOpts} opts
 */
async function applyBlock(this: VM, block: Block, opts: RunBlockOpts) {
  // Validate block
  if (opts.skipBlockValidation !== true) {
    if (block.header.gasLimit >= BigInt('0x8000000000000000')) {
      const msg = _errorMsg('Invalid block with gas limit greater than (2^63 - 1)', this, block)
      throw new Error(msg)
    } else {
      if (this.DEBUG) {
        debug(`Validate block`)
      }
      // TODO: decide what block validation method is appropriate here
      if (opts.skipHeaderValidation !== true) {
        if (typeof (<any>this.blockchain).validateHeader === 'function') {
          await (<any>this.blockchain).validateHeader(block.header)
        } else {
          throw new Error('cannot validate header: blockchain has no `validateHeader` method')
        }
      }
      await block.validateData()
    }
  }
  if (this.common.isActivatedEIP(4788)) {
    if (this.DEBUG) {
      debug(`accumulate parentBeaconBlockRoot`)
    }
    await accumulateParentBeaconBlockRoot.bind(this)(
      block.header.parentBeaconBlockRoot!,
      block.header.timestamp
    )
  }

  if (enableProfiler) {
    // eslint-disable-next-line no-console
    console.timeEnd(stateRootCPLabel)
  }

  // Apply transactions
  if (this.DEBUG) {
    debug(`Apply transactions`)
  }
  const blockResults = await applyTransactions.bind(this)(block, opts)

  if (enableProfiler) {
    // eslint-disable-next-line no-console
    console.time(withdrawalsRewardsCommitLabel)
  }

  if (this.common.isActivatedEIP(4895)) {
    await assignWithdrawals.bind(this)(block)
    await this.evm.journal.cleanup()
  }
  // Pay ommers and miners
  if (block.common.consensusType() === ConsensusType.ProofOfWork) {
    await assignBlockRewards.bind(this)(block)
  }

  return blockResults
}

export async function accumulateParentBeaconBlockRoot(
  this: VM,
  root: Uint8Array,
  timestamp: bigint
) {
  // Save the parentBeaconBlockRoot to the beaconroot stateful precompile ring buffers
  const historicalRootsLength = BigInt(this.common.param('vm', 'historicalRootsLength'))
  const timestampIndex = timestamp % historicalRootsLength
  const timestampExtended = timestampIndex + historicalRootsLength

  /**
   * Note: (by Jochem)
   * If we don't do this (put account if undefined / non-existant), block runner crashes because the beacon root address does not exist
   * This is hence (for me) again a reason why it should /not/ throw if the address does not exist
   * All ethereum accounts have empty storage by default
   */

  if ((await this.stateManager.getAccount(parentBeaconBlockRootAddress)) === undefined) {
    await this.evm.journal.putAccount(parentBeaconBlockRootAddress, new Account())
  }

  await this.stateManager.putContractStorage(
    parentBeaconBlockRootAddress,
    setLengthLeft(bigIntToBytes(timestampIndex), 32),
    bigIntToBytes(timestamp)
  )
  await this.stateManager.putContractStorage(
    parentBeaconBlockRootAddress,
    setLengthLeft(bigIntToBytes(timestampExtended), 32),
    root
  )
}

/**
 * Applies the transactions in a block, computing the receipts
 * as well as gas usage and some relevant data. This method is
 * side-effect free (it doesn't modify the block nor the state).
 * @param {Block} block
 * @param {RunBlockOpts} opts
 */
async function applyTransactions(this: VM, block: Block, opts: RunBlockOpts) {
  if (enableProfiler) {
    // eslint-disable-next-line no-console
    console.time(processTxsLabel)
  }

  const bloom = new Bloom()
  // the total amount of gas used processing these transactions
  let gasUsed = BIGINT_0

  let receiptTrie: Trie | undefined = undefined
  if (block.transactions.length !== 0) {
    receiptTrie = new Trie()
  }

  const receipts: TxReceipt[] = []
  const txResults: RunTxResult[] = []

  /*
   * Process transactions
   */
  for (let txIdx = 0; txIdx < block.transactions.length; txIdx++) {
    const tx = block.transactions[txIdx]

    let maxGasLimit
    if (this.common.isActivatedEIP(1559) === true) {
      maxGasLimit = block.header.gasLimit * this.common.param('gasConfig', 'elasticityMultiplier')
    } else {
      maxGasLimit = block.header.gasLimit
    }
    const gasLimitIsHigherThanBlock = maxGasLimit < tx.gasLimit + gasUsed
    if (gasLimitIsHigherThanBlock) {
      const msg = _errorMsg('tx has a higher gas limit than the block', this, block)
      throw new Error(msg)
    }

    // Run the tx through the VM
    const { skipBalance, skipNonce, skipHardForkValidation, reportPreimages } = opts

    const txRes = await this.runTx({
      tx,
      block,
      skipBalance,
      skipNonce,
      skipHardForkValidation,
      blockGasUsed: gasUsed,
      reportPreimages,
    })
    txResults.push(txRes)
    if (this.DEBUG) {
      debug('-'.repeat(100))
    }

    // Add to total block gas usage
    gasUsed += txRes.totalGasSpent
    if (this.DEBUG) {
      debug(`Add tx gas used (${txRes.totalGasSpent}) to total block gas usage (-> ${gasUsed})`)
    }

    // Combine blooms via bitwise OR
    bloom.or(txRes.bloom)

    // Add receipt to trie to later calculate receipt root
    receipts.push(txRes.receipt)
    const encodedReceipt = encodeReceipt(txRes.receipt, tx.type)
    await receiptTrie!.put(RLP.encode(txIdx), encodedReceipt)
  }

  if (enableProfiler) {
    // eslint-disable-next-line no-console
    console.timeEnd(processTxsLabel)
  }

  const receiptsRoot = receiptTrie !== undefined ? receiptTrie.root() : KECCAK256_RLP

  return {
    bloom,
    gasUsed,
    receiptsRoot,
    receipts,
    results: txResults,
  }
}

async function assignWithdrawals(this: VM, block: Block): Promise<void> {
  const withdrawals = block.withdrawals!
  for (const withdrawal of withdrawals) {
    const { address, amount } = withdrawal
    // Withdrawal amount is represented in Gwei so needs to be
    // converted to wei
    // Note: event if amount is 0, still reward the account
    // such that the account is touched and marked for cleanup if it is empty
    await rewardAccount(this.evm, address, amount * GWEI_TO_WEI)
  }
}

/**
 * Calculates block rewards for miner and ommers and puts
 * the updated balances of their accounts to state.
 */
async function assignBlockRewards(this: VM, block: Block): Promise<void> {
  if (this.DEBUG) {
    debug(`Assign block rewards`)
  }
  const minerReward = this.common.param('pow', 'minerReward')
  const ommers = block.uncleHeaders
  // Reward ommers
  for (const ommer of ommers) {
    const reward = calculateOmmerReward(ommer.number, block.header.number, minerReward)
    const account = await rewardAccount(this.evm, ommer.coinbase, reward)
    if (this.DEBUG) {
      debug(`Add uncle reward ${reward} to account ${ommer.coinbase} (-> ${account.balance})`)
    }
  }
  // Reward miner
  const reward = calculateMinerReward(minerReward, ommers.length)
  const account = await rewardAccount(this.evm, block.header.coinbase, reward)
  if (this.DEBUG) {
    debug(`Add miner reward ${reward} to account ${block.header.coinbase} (-> ${account.balance})`)
  }
}

function calculateOmmerReward(
  ommerBlockNumber: bigint,
  blockNumber: bigint,
  minerReward: bigint
): bigint {
  const heightDiff = blockNumber - ommerBlockNumber
  let reward = ((BIGINT_8 - heightDiff) * minerReward) / BIGINT_8
  if (reward < BIGINT_0) {
    reward = BIGINT_0
  }
  return reward
}

export function calculateMinerReward(minerReward: bigint, ommersNum: number): bigint {
  // calculate nibling reward
  const niblingReward = minerReward / BigInt(32)
  const totalNiblingReward = niblingReward * BigInt(ommersNum)
  const reward = minerReward + totalNiblingReward
  return reward
}

export async function rewardAccount(
  evm: EVMInterface,
  address: Address,
  reward: bigint
): Promise<Account> {
  let account = await evm.stateManager.getAccount(address)
  if (account === undefined) {
    account = new Account()
  }
  account.balance += reward
  await evm.journal.putAccount(address, account)
  return account
}

/**
 * Returns the encoded tx receipt.
 */
export function encodeReceipt(receipt: TxReceipt, txType: TransactionType) {
  const encoded = RLP.encode([
    (receipt as PreByzantiumTxReceipt).stateRoot ??
      ((receipt as PostByzantiumTxReceipt).status === 0 ? Uint8Array.from([]) : hexToBytes('0x01')),
    bigIntToBytes(receipt.cumulativeBlockGasUsed),
    receipt.bitvector,
    receipt.logs,
  ])

  if (txType === TransactionType.Legacy) {
    return encoded
  }

  // Serialize receipt according to EIP-2718:
  // `typed-receipt = tx-type || receipt-data`
  return concatBytes(intToBytes(txType), encoded)
}

/**
 * Apply the DAO fork changes to the VM
 */
async function _applyDAOHardfork(evm: EVMInterface) {
  const state = evm.stateManager

  /* DAO account list */
  const DAOAccountList = DAOConfig.DAOAccounts
  const DAORefundContract = DAOConfig.DAORefundContract

  const DAORefundContractAddress = new Address(unprefixedHexToBytes(DAORefundContract))
  if ((await state.getAccount(DAORefundContractAddress)) === undefined) {
    await evm.journal.putAccount(DAORefundContractAddress, new Account())
  }
  let DAORefundAccount = await state.getAccount(DAORefundContractAddress)
  if (DAORefundAccount === undefined) {
    DAORefundAccount = new Account()
  }

  for (const addr of DAOAccountList) {
    // retrieve the account and add it to the DAO's Refund accounts' balance.
    const address = new Address(unprefixedHexToBytes(addr))
    let account = await state.getAccount(address)
    if (account === undefined) {
      account = new Account()
    }
    DAORefundAccount.balance += account.balance
    // clear the accounts' balance
    account.balance = BIGINT_0
    await evm.journal.putAccount(address, account)
  }

  // finally, put the Refund Account
  await evm.journal.putAccount(DAORefundContractAddress, DAORefundAccount)
}

async function _genTxTrie(block: Block) {
  if (block.transactions.length === 0) {
    return KECCAK256_RLP
  }
  const trie = new Trie()
  for (const [i, tx] of block.transactions.entries()) {
    await trie.put(RLP.encode(i), tx.serialize())
  }
  return trie.root()
}

/**
 * Internal helper function to create an annotated error message
 *
 * @param msg Base error message
 * @hidden
 */
function _errorMsg(msg: string, vm: VM, block: Block) {
  const blockErrorStr = 'errorStr' in block ? block.errorStr() : 'block'

  const errorMsg = `${msg} (${vm.errorStr()} -> ${blockErrorStr})`
  return errorMsg
}

const DAOConfig = {
  DAOAccounts: [
    'd4fe7bc31cedb7bfb8a345f31e668033056b2728',
    'b3fb0e5aba0e20e5c49d252dfd30e102b171a425',
    '2c19c7f9ae8b751e37aeb2d93a699722395ae18f',
    'ecd135fa4f61a655311e86238c92adcd779555d2',
    '1975bd06d486162d5dc297798dfc41edd5d160a7',
    'a3acf3a1e16b1d7c315e23510fdd7847b48234f6',
    '319f70bab6845585f412ec7724b744fec6095c85',
    '06706dd3f2c9abf0a21ddcc6941d9b86f0596936',
    '5c8536898fbb74fc7445814902fd08422eac56d0',
    '6966ab0d485353095148a2155858910e0965b6f9',
    '779543a0491a837ca36ce8c635d6154e3c4911a6',
    '2a5ed960395e2a49b1c758cef4aa15213cfd874c',
    '5c6e67ccd5849c0d29219c4f95f1a7a93b3f5dc5',
    '9c50426be05db97f5d64fc54bf89eff947f0a321',
    '200450f06520bdd6c527622a273333384d870efb',
    'be8539bfe837b67d1282b2b1d61c3f723966f049',
    '6b0c4d41ba9ab8d8cfb5d379c69a612f2ced8ecb',
    'f1385fb24aad0cd7432824085e42aff90886fef5',
    'd1ac8b1ef1b69ff51d1d401a476e7e612414f091',
    '8163e7fb499e90f8544ea62bbf80d21cd26d9efd',
    '51e0ddd9998364a2eb38588679f0d2c42653e4a6',
    '627a0a960c079c21c34f7612d5d230e01b4ad4c7',
    'f0b1aa0eb660754448a7937c022e30aa692fe0c5',
    '24c4d950dfd4dd1902bbed3508144a54542bba94',
    '9f27daea7aca0aa0446220b98d028715e3bc803d',
    'a5dc5acd6a7968a4554d89d65e59b7fd3bff0f90',
    'd9aef3a1e38a39c16b31d1ace71bca8ef58d315b',
    '63ed5a272de2f6d968408b4acb9024f4cc208ebf',
    '6f6704e5a10332af6672e50b3d9754dc460dfa4d',
    '77ca7b50b6cd7e2f3fa008e24ab793fd56cb15f6',
    '492ea3bb0f3315521c31f273e565b868fc090f17',
    '0ff30d6de14a8224aa97b78aea5388d1c51c1f00',
    '9ea779f907f0b315b364b0cfc39a0fde5b02a416',
    'ceaeb481747ca6c540a000c1f3641f8cef161fa7',
    'cc34673c6c40e791051898567a1222daf90be287',
    '579a80d909f346fbfb1189493f521d7f48d52238',
    'e308bd1ac5fda103967359b2712dd89deffb7973',
    '4cb31628079fb14e4bc3cd5e30c2f7489b00960c',
    'ac1ecab32727358dba8962a0f3b261731aad9723',
    '4fd6ace747f06ece9c49699c7cabc62d02211f75',
    '440c59b325d2997a134c2c7c60a8c61611212bad',
    '4486a3d68fac6967006d7a517b889fd3f98c102b',
    '9c15b54878ba618f494b38f0ae7443db6af648ba',
    '27b137a85656544b1ccb5a0f2e561a5703c6a68f',
    '21c7fdb9ed8d291d79ffd82eb2c4356ec0d81241',
    '23b75c2f6791eef49c69684db4c6c1f93bf49a50',
    '1ca6abd14d30affe533b24d7a21bff4c2d5e1f3b',
    'b9637156d330c0d605a791f1c31ba5890582fe1c',
    '6131c42fa982e56929107413a9d526fd99405560',
    '1591fc0f688c81fbeb17f5426a162a7024d430c2',
    '542a9515200d14b68e934e9830d91645a980dd7a',
    'c4bbd073882dd2add2424cf47d35213405b01324',
    '782495b7b3355efb2833d56ecb34dc22ad7dfcc4',
    '58b95c9a9d5d26825e70a82b6adb139d3fd829eb',
    '3ba4d81db016dc2890c81f3acec2454bff5aada5',
    'b52042c8ca3f8aa246fa79c3feaa3d959347c0ab',
    'e4ae1efdfc53b73893af49113d8694a057b9c0d1',
    '3c02a7bc0391e86d91b7d144e61c2c01a25a79c5',
    '0737a6b837f97f46ebade41b9bc3e1c509c85c53',
    '97f43a37f595ab5dd318fb46e7a155eae057317a',
    '52c5317c848ba20c7504cb2c8052abd1fde29d03',
    '4863226780fe7c0356454236d3b1c8792785748d',
    '5d2b2e6fcbe3b11d26b525e085ff818dae332479',
    '5f9f3392e9f62f63b8eac0beb55541fc8627f42c',
    '057b56736d32b86616a10f619859c6cd6f59092a',
    '9aa008f65de0b923a2a4f02012ad034a5e2e2192',
    '304a554a310c7e546dfe434669c62820b7d83490',
    '914d1b8b43e92723e64fd0a06f5bdb8dd9b10c79',
    '4deb0033bb26bc534b197e61d19e0733e5679784',
    '07f5c1e1bc2c93e0402f23341973a0e043f7bf8a',
    '35a051a0010aba705c9008d7a7eff6fb88f6ea7b',
    '4fa802324e929786dbda3b8820dc7834e9134a2a',
    '9da397b9e80755301a3b32173283a91c0ef6c87e',
    '8d9edb3054ce5c5774a420ac37ebae0ac02343c6',
    '0101f3be8ebb4bbd39a2e3b9a3639d4259832fd9',
    '5dc28b15dffed94048d73806ce4b7a4612a1d48f',
    'bcf899e6c7d9d5a215ab1e3444c86806fa854c76',
    '12e626b0eebfe86a56d633b9864e389b45dcb260',
    'a2f1ccba9395d7fcb155bba8bc92db9bafaeade7',
    'ec8e57756626fdc07c63ad2eafbd28d08e7b0ca5',
    'd164b088bd9108b60d0ca3751da4bceb207b0782',
    '6231b6d0d5e77fe001c2a460bd9584fee60d409b',
    '1cba23d343a983e9b5cfd19496b9a9701ada385f',
    'a82f360a8d3455c5c41366975bde739c37bfeb8a',
    '9fcd2deaff372a39cc679d5c5e4de7bafb0b1339',
    '005f5cee7a43331d5a3d3eec71305925a62f34b6',
    '0e0da70933f4c7849fc0d203f5d1d43b9ae4532d',
    'd131637d5275fd1a68a3200f4ad25c71a2a9522e',
    'bc07118b9ac290e4622f5e77a0853539789effbe',
    '47e7aa56d6bdf3f36be34619660de61275420af8',
    'acd87e28b0c9d1254e868b81cba4cc20d9a32225',
    'adf80daec7ba8dcf15392f1ac611fff65d94f880',
    '5524c55fb03cf21f549444ccbecb664d0acad706',
    '40b803a9abce16f50f36a77ba41180eb90023925',
    'fe24cdd8648121a43a7c86d289be4dd2951ed49f',
    '17802f43a0137c506ba92291391a8a8f207f487d',
    '253488078a4edf4d6f42f113d1e62836a942cf1a',
    '86af3e9626fce1957c82e88cbf04ddf3a2ed7915',
    'b136707642a4ea12fb4bae820f03d2562ebff487',
    'dbe9b615a3ae8709af8b93336ce9b477e4ac0940',
    'f14c14075d6c4ed84b86798af0956deef67365b5',
    'ca544e5c4687d109611d0f8f928b53a25af72448',
    'aeeb8ff27288bdabc0fa5ebb731b6f409507516c',
    'cbb9d3703e651b0d496cdefb8b92c25aeb2171f7',
    '6d87578288b6cb5549d5076a207456a1f6a63dc0',
    'b2c6f0dfbb716ac562e2d85d6cb2f8d5ee87603e',
    'accc230e8a6e5be9160b8cdf2864dd2a001c28b6',
    '2b3455ec7fedf16e646268bf88846bd7a2319bb2',
    '4613f3bca5c44ea06337a9e439fbc6d42e501d0a',
    'd343b217de44030afaa275f54d31a9317c7f441e',
    '84ef4b2357079cd7a7c69fd7a37cd0609a679106',
    'da2fef9e4a3230988ff17df2165440f37e8b1708',
    'f4c64518ea10f995918a454158c6b61407ea345c',
    '7602b46df5390e432ef1c307d4f2c9ff6d65cc97',
    'bb9bc244d798123fde783fcc1c72d3bb8c189413',
    '807640a13483f8ac783c557fcdf27be11ea4ac7a',
  ],
  DAORefundContract: 'bf4ed7b27f1d666546e30d74d50d173d20bca754',
}<|MERGE_RESOLUTION|>--- conflicted
+++ resolved
@@ -157,17 +157,7 @@
     debug(`block checkpoint`)
   }
 
-<<<<<<< HEAD
-  let result: {
-    bloom: Bloom
-    gasUsed: bigint
-    receiptsRoot: Uint8Array
-    receipts: (PreByzantiumTxReceipt | PostByzantiumTxReceipt)[]
-    results: RunTxResult[]
-  }
-=======
   let result: Awaited<ReturnType<typeof applyBlock>>
->>>>>>> de706125
 
   try {
     result = await applyBlock.bind(this)(block, opts)
