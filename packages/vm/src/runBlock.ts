--- conflicted
+++ resolved
@@ -30,13 +30,9 @@
   TxReceipt,
 } from './types.js'
 import type { VM } from './vm.js'
-<<<<<<< HEAD
-import type { EVMInterface } from '@ethereumjs/evm'
+import type { EVM, EVMInterface } from '@ethereumjs/evm'
 import type { StatelessVerkleStateManager } from '@ethereumjs/statemanager'
-=======
-import type { EVM, EVMInterface } from '@ethereumjs/evm'
-
->>>>>>> bd705441
+
 const { debug: createDebugLogger } = debugDefault
 
 const debug = createDebugLogger('vm:block')
