--- conflicted
+++ resolved
@@ -300,14 +300,7 @@
       throw new Error(msg)
     }
     const parentBlock = await this.blockchain.getBlock(opts.block?.header.parentHash)
-<<<<<<< HEAD
-    dataGasPrice = getDataGasPrice(parentBlock.header)
-    if (dataGasPrice === BigInt(0)) {
-      dataGasPrice = this._common.param('gasPrices', 'minDataGasPrice')
-    }
-=======
     dataGasPrice = parentBlock.header.getDataGasPrice()
->>>>>>> 50fe0215
     if (castTx.maxFeePerDataGas < dataGasPrice) {
       const msg = _errorMsg(
         `Transaction's maxFeePerDataGas ${castTx.maxFeePerDataGas}) is less than block dataGasPrice (${dataGasPrice}).`,
