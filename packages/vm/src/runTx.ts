import { Block } from '@ethereumjs/block'
import { ConsensusType, Hardfork } from '@ethereumjs/common'
import { StatelessVerkleStateManager } from '@ethereumjs/statemanager'
import { BlobEIP4844Transaction, Capability, isBlobEIP4844Tx } from '@ethereumjs/tx'
import {
  Account,
  Address,
  BIGINT_0,
  KECCAK256_NULL,
  bytesToHex,
  bytesToUnprefixedHex,
  equalsBytes,
  hexToBytes,
  short,
} from '@ethereumjs/util'
import debugDefault from 'debug'

import { Bloom } from './bloom/index.js'

import type {
  AfterTxEvent,
  BaseTxReceipt,
  EIP4844BlobTxReceipt,
  PostByzantiumTxReceipt,
  PreByzantiumTxReceipt,
  RunTxOpts,
  RunTxResult,
  TxReceipt,
} from './types.js'
import type { VM } from './vm.js'
import type { AccessList, AccessListItem, Common } from '@ethereumjs/common'
import type { EVM } from '@ethereumjs/evm'
import type {
  AccessListEIP2930Transaction,
  FeeMarketEIP1559Transaction,
  LegacyTransaction,
  TypedTransaction,
} from '@ethereumjs/tx'
const { debug: createDebugLogger } = debugDefault

const debug = createDebugLogger('vm:tx')
const debugGas = createDebugLogger('vm:tx:gas')

let enableProfiler = false
const initLabel = 'EVM journal init, address/slot warming, fee validation'
const balanceNonceLabel = 'Balance/Nonce checks and update'
const executionLabel = 'Execution'
const logsGasBalanceLabel = 'Logs, gas usage, account/miner balances'
const accountsCleanUpLabel = 'Accounts clean up'
const accessListLabel = 'Access list label'
const journalCacheCleanUpLabel = 'Journal/cache cleanup'
const receiptsLabel = 'Receipts'
const entireTxLabel = 'Entire tx'

/**
 * Returns the hardfork excluding the merge hf which has
 * no effect on the vm execution capabilities.
 *
 * This is particularly useful in executing/evaluating the transaction
 * when chain td is not available at many places to correctly set the
 * hardfork in for e.g. vm or txs or when the chain is not fully synced yet.
 *
 * @returns Hardfork name
 */
function execHardfork(
  hardfork: Hardfork | string,
  preMergeHf: Hardfork | string
): string | Hardfork {
  return hardfork !== Hardfork.Paris ? hardfork : preMergeHf
}

/**
 * @ignore
 */
export async function runTx(this: VM, opts: RunTxOpts): Promise<RunTxResult> {
  if (this._opts.profilerOpts?.reportAfterTx === true) {
    enableProfiler = true
  }

  if (enableProfiler) {
    const title = `Profiler run - Tx ${bytesToHex(opts.tx.hash())}`
    // eslint-disable-next-line no-console
    console.log(title)
    // eslint-disable-next-line no-console
    console.time(initLabel)
    // eslint-disable-next-line no-console
    console.time(entireTxLabel)
  }

  // create a reasonable default if no block is given
  opts.block = opts.block ?? Block.fromBlockData({}, { common: this.common })

  if (opts.skipHardForkValidation !== true) {
    // Find and set preMerge hf for easy access later
    const hfs = this.common.hardforks()
    const preMergeIndex = hfs.findIndex((hf) => hf.ttd !== null && hf.ttd !== undefined) - 1
    // If no pre merge hf found, set it to first hf even if its merge
    const preMergeHf = preMergeIndex >= 0 ? hfs[preMergeIndex].name : hfs[0].name

    // If block and tx don't have a same hardfork, set tx hardfork to block
    if (
      execHardfork(opts.tx.common.hardfork(), preMergeHf) !==
      execHardfork(opts.block.common.hardfork(), preMergeHf)
    ) {
      opts.tx.common.setHardfork(opts.block.common.hardfork())
    }
    if (
      execHardfork(opts.block.common.hardfork(), preMergeHf) !==
      execHardfork(this.common.hardfork(), preMergeHf)
    ) {
      // Block and VM's hardfork should match as well
      const msg = _errorMsg('block has a different hardfork than the vm', this, opts.block, opts.tx)
      throw new Error(msg)
    }
  }

  if (opts.skipBlockGasLimitValidation !== true && opts.block.header.gasLimit < opts.tx.gasLimit) {
    const msg = _errorMsg('tx has a higher gas limit than the block', this, opts.block, opts.tx)
    throw new Error(msg)
  }

  // Ensure we start with a clear warmed accounts Map
  await this.evm.journal.cleanup()

  if (opts.reportAccessList === true) {
    this.evm.journal.startReportingAccessList()
  }

  if (opts.reportPreimages === true) {
    this.evm.journal.startReportingPreimages!()
  }

  await this.evm.journal.checkpoint()
  if (this.DEBUG) {
    debug('-'.repeat(100))
    debug(`tx checkpoint`)
  }

  // Typed transaction specific setup tasks
  if (
    opts.tx.supports(Capability.EIP2718TypedTransaction) &&
    this.common.isActivatedEIP(2718) === true
  ) {
    // Is it an Access List transaction?
    if (this.common.isActivatedEIP(2930) === false) {
      await this.evm.journal.revert()
      const msg = _errorMsg(
        'Cannot run transaction: EIP 2930 is not activated.',
        this,
        opts.block,
        opts.tx
      )
      throw new Error(msg)
    }
    if (
      opts.tx.supports(Capability.EIP1559FeeMarket) &&
      this.common.isActivatedEIP(1559) === false
    ) {
      await this.evm.journal.revert()
      const msg = _errorMsg(
        'Cannot run transaction: EIP 1559 is not activated.',
        this,
        opts.block,
        opts.tx
      )
      throw new Error(msg)
    }

    const castedTx = <AccessListEIP2930Transaction>opts.tx

    for (const accessListItem of castedTx.AccessListJSON) {
      this.evm.journal.addAlwaysWarmAddress(accessListItem.address, true)
      for (const storageKey of accessListItem.storageKeys) {
        this.evm.journal.addAlwaysWarmSlot(accessListItem.address, storageKey, true)
      }
    }
  }

  try {
    const result = await _runTx.bind(this)(opts)
    await this.evm.journal.commit()
    if (this.DEBUG) {
      debug(`tx checkpoint committed`)
    }
    return result
  } catch (e: any) {
    await this.evm.journal.revert()
    if (this.DEBUG) {
      debug(`tx checkpoint reverted`)
    }
    throw e
  } finally {
    if (this.common.isActivatedEIP(2929) === true) {
      this.evm.journal.cleanJournal()
    }
    this.evm.stateManager.originalStorageCache.clear()
    if (enableProfiler) {
      // eslint-disable-next-line no-console
      console.timeEnd(entireTxLabel)
      const logs = (<EVM>this.evm).getPerformanceLogs()
      if (logs.precompiles.length === 0 && logs.opcodes.length === 0) {
        // eslint-disable-next-line no-console
        console.log('No precompile or opcode execution.')
      }
      this.emitEVMProfile(logs.precompiles, 'Precompile performance')
      this.emitEVMProfile(logs.opcodes, 'Opcodes performance')
      ;(<EVM>this.evm).clearPerformanceLogs()
    }
  }
}

async function _runTx(this: VM, opts: RunTxOpts): Promise<RunTxResult> {
  const state = this.stateManager

  let stateAccesses
  if (this.common.isActivatedEIP(6800)) {
    if (!(this.stateManager instanceof StatelessVerkleStateManager)) {
      throw Error(`StatelessVerkleStateManager needed for execution of verkle blocks`)
    }
    stateAccesses = (this.stateManager as StatelessVerkleStateManager).accessWitness
  }
  const txAccesses = stateAccesses?.shallowCopy()

  const { tx, block } = opts

  if (!block) {
    throw new Error('block required')
  }

  /**
   * The `beforeTx` event
   *
   * @event Event: beforeTx
   * @type {Object}
   * @property {Transaction} tx emits the Transaction that is about to be processed
   */
  await this._emit('beforeTx', tx)

  const caller = tx.getSenderAddress()
  if (this.DEBUG) {
    debug(
      `New tx run hash=${
        opts.tx.isSigned() ? bytesToHex(opts.tx.hash()) : 'unsigned'
      } sender=${caller}`
    )
  }

  if (this.common.isActivatedEIP(2929) === true) {
    // Add origin and precompiles to warm addresses
    const activePrecompiles = this.evm.precompiles
    for (const [addressStr] of activePrecompiles.entries()) {
      this.evm.journal.addAlwaysWarmAddress(addressStr)
    }
    this.evm.journal.addAlwaysWarmAddress(caller.toString())
    if (tx.to !== undefined) {
      // Note: in case we create a contract, we do this in EVMs `_executeCreate` (this is also correct in inner calls, per the EIP)
      this.evm.journal.addAlwaysWarmAddress(bytesToUnprefixedHex(tx.to.bytes))
    }
    if (this.common.isActivatedEIP(3651) === true) {
      this.evm.journal.addAlwaysWarmAddress(bytesToUnprefixedHex(block.header.coinbase.bytes))
    }
  }

  // Validate gas limit against tx base fee (DataFee + TxFee + Creation Fee)
  const txBaseFee = tx.getBaseFee()
  let gasLimit = tx.gasLimit
  if (gasLimit < txBaseFee) {
    const msg = _errorMsg(
      `tx gas limit ${Number(gasLimit)} is lower than the minimum gas limit of ${Number(
        txBaseFee
      )}`,
      this,
      block,
      tx
    )
    throw new Error(msg)
  }
  gasLimit -= txBaseFee
  if (this.DEBUG) {
    debugGas(`Subtracting base fee (${txBaseFee}) from gasLimit (-> ${gasLimit})`)
  }

  if (this.common.isActivatedEIP(1559) === true) {
    // EIP-1559 spec:
    // Ensure that the user was willing to at least pay the base fee
    // assert transaction.max_fee_per_gas >= block.base_fee_per_gas
    const maxFeePerGas = 'maxFeePerGas' in tx ? tx.maxFeePerGas : tx.gasPrice
    const baseFeePerGas = block.header.baseFeePerGas!
    if (maxFeePerGas < baseFeePerGas) {
      const msg = _errorMsg(
        `Transaction's ${
          'maxFeePerGas' in tx ? 'maxFeePerGas' : 'gasPrice'
        } (${maxFeePerGas}) is less than the block's baseFeePerGas (${baseFeePerGas})`,
        this,
        block,
        tx
      )
      throw new Error(msg)
    }
  }
  if (enableProfiler) {
    // eslint-disable-next-line no-console
    console.timeEnd(initLabel)
    // eslint-disable-next-line no-console
    console.time(balanceNonceLabel)
  }

  // Check from account's balance and nonce
  let fromAccount = await state.getAccount(caller)
  if (fromAccount === undefined) {
    fromAccount = new Account()
  }
  const { nonce, balance } = fromAccount
  if (this.DEBUG) {
    debug(`Sender's pre-tx balance is ${balance}`)
  }
  // EIP-3607: Reject transactions from senders with deployed code
  if (
    this.common.isActivatedEIP(3607) === true &&
    !equalsBytes(fromAccount.codeHash, KECCAK256_NULL)
  ) {
    const msg = _errorMsg('invalid sender address, address is not EOA (EIP-3607)', this, block, tx)
    throw new Error(msg)
  }

<<<<<<< HEAD
  let upfrontAwGas = BIGINT_0
  if (this.common.isActivatedEIP(6800)) {
    upfrontAwGas += await txAccesses!.touchTxOriginAndComputeGas(caller)
    const sendsValue = tx.value !== BIGINT_0
    if (tx.to !== undefined) {
      upfrontAwGas += await txAccesses!.touchTxExistingAndComputeGas(tx.to, { sendsValue })
      debug(`Sender upfront awGas requirement for non contract creation tx is ${upfrontAwGas}`)
    } else {
      const contractTo = new Address(generateAddress(caller.bytes, bigIntToBytes(nonce)))
      upfrontAwGas += await txAccesses!.touchAndChargeContractCreateInit(contractTo, { sendsValue })
      debug(
        `Sender upfront awGas requirement is contract creation at=${short(
          contractTo.bytes
        )} is ${upfrontAwGas}`
      )
    }

    // reset txAccesses to remove the caches so that access gas can be correctly consumed inside the evm run
    txAccesses = stateAccesses?.shallowCopy()
  }

=======
>>>>>>> 2b368c0c
  // Check balance against upfront tx cost
  const upFrontCost = tx.getUpfrontCost(block.header.baseFeePerGas)
  if (balance < upFrontCost) {
    if (opts.skipBalance === true && fromAccount.balance < upFrontCost) {
      if (tx.supports(Capability.EIP1559FeeMarket) === false) {
        // if skipBalance and not EIP1559 transaction, ensure caller balance is enough to run transaction
        fromAccount.balance = upFrontCost
        await this.evm.journal.putAccount(caller, fromAccount)
      }
    } else {
      const msg = _errorMsg(
        `sender doesn't have enough funds to send tx. The upfront cost is: ${upFrontCost} and the sender's account (${caller}) only has: ${balance}`,
        this,
        block,
        tx
      )
      throw new Error(msg)
    }
  }

  // Check balance against max potential cost (for EIP 1559 and 4844)
  let maxCost = tx.value
  let blobGasPrice = BIGINT_0
  let totalblobGas = BIGINT_0
  if (tx.supports(Capability.EIP1559FeeMarket)) {
    // EIP-1559 spec:
    // The signer must be able to afford the transaction
    // `assert balance >= gas_limit * max_fee_per_gas`
    maxCost += tx.gasLimit * (tx as FeeMarketEIP1559Transaction).maxFeePerGas
  }

  if (tx instanceof BlobEIP4844Transaction) {
    if (!this.common.isActivatedEIP(4844)) {
      const msg = _errorMsg('blob transactions are only valid with EIP4844 active', this, block, tx)
      throw new Error(msg)
    }
    // EIP-4844 spec
    // the signer must be able to afford the transaction
    // assert signer(tx).balance >= tx.message.gas * tx.message.max_fee_per_gas + get_total_data_gas(tx) * tx.message.max_fee_per_data_gas
    const castTx = tx as BlobEIP4844Transaction
    totalblobGas = castTx.common.param('gasConfig', 'blobGasPerBlob') * BigInt(castTx.numBlobs())
    maxCost += totalblobGas * castTx.maxFeePerBlobGas

    // 4844 minimum blobGas price check
    if (opts.block === undefined) {
      const msg = _errorMsg(
        `Block option must be supplied to compute blob gas price`,
        this,
        block,
        tx
      )
      throw new Error(msg)
    }
    blobGasPrice = opts.block.header.getBlobGasPrice()
    if (castTx.maxFeePerBlobGas < blobGasPrice) {
      const msg = _errorMsg(
        `Transaction's maxFeePerBlobGas ${castTx.maxFeePerBlobGas}) is less than block blobGasPrice (${blobGasPrice}).`,
        this,
        block,
        tx
      )
      throw new Error(msg)
    }
  }

  if (fromAccount.balance < maxCost) {
    if (opts.skipBalance === true && fromAccount.balance < maxCost) {
      // if skipBalance, ensure caller balance is enough to run transaction
      fromAccount.balance = maxCost
      await this.evm.journal.putAccount(caller, fromAccount)
    } else {
      const msg = _errorMsg(
        `sender doesn't have enough funds to send tx. The max cost is: ${maxCost} and the sender's account (${caller}) only has: ${balance}`,
        this,
        block,
        tx
      )
      throw new Error(msg)
    }
  }

  if (opts.skipNonce !== true) {
    if (nonce !== tx.nonce) {
      const msg = _errorMsg(
        `the tx doesn't have the correct nonce. account has nonce of: ${nonce} tx has nonce of: ${tx.nonce}`,
        this,
        block,
        tx
      )
      throw new Error(msg)
    }
  }

  let gasPrice: bigint
  let inclusionFeePerGas: bigint
  // EIP-1559 tx
  if (tx.supports(Capability.EIP1559FeeMarket)) {
    // TODO make txs use the new getEffectivePriorityFee
    const baseFee = block.header.baseFeePerGas!
    inclusionFeePerGas = tx.getEffectivePriorityFee(baseFee)

    gasPrice = inclusionFeePerGas + baseFee
  } else {
    // Have to cast as legacy tx since EIP1559 tx does not have gas price
    gasPrice = (<LegacyTransaction>tx).gasPrice
    if (this.common.isActivatedEIP(1559) === true) {
      const baseFee = block.header.baseFeePerGas!
      inclusionFeePerGas = (<LegacyTransaction>tx).gasPrice - baseFee
    }
  }

  // EIP-4844 tx
  let blobVersionedHashes
  if (tx instanceof BlobEIP4844Transaction) {
    blobVersionedHashes = (tx as BlobEIP4844Transaction).blobVersionedHashes
  }

  // Update from account's balance
  const txCost = tx.gasLimit * gasPrice
  const blobGasCost = totalblobGas * blobGasPrice
  fromAccount.balance -= txCost
  fromAccount.balance -= blobGasCost
  if (opts.skipBalance === true && fromAccount.balance < BIGINT_0) {
    fromAccount.balance = BIGINT_0
  }
  await this.evm.journal.putAccount(caller, fromAccount)
  if (this.DEBUG) {
    debug(`Update fromAccount (caller) balance (-> ${fromAccount.balance}))`)
  }
  let executionTimerPrecise: number
  if (enableProfiler) {
    // eslint-disable-next-line no-console
    console.timeEnd(balanceNonceLabel)
    executionTimerPrecise = performance.now()
  }

  /*
   * Execute message
   */
  const { value, data, to } = tx

  if (this.DEBUG) {
    debug(
      `Running tx=${
        tx.isSigned() ? bytesToHex(tx.hash()) : 'unsigned'
      } with caller=${caller} gasLimit=${gasLimit} to=${
        to?.toString() ?? 'none'
      } value=${value} data=${short(data)}`
    )
  }

  const results = (await this.evm.runCall({
    block,
    gasPrice,
    caller,
    gasLimit,
    to,
    value,
    data,
    blobVersionedHashes,
    accessWitness: txAccesses,
  })) as RunTxResult

  if (this.common.isActivatedEIP(6800)) {
    stateAccesses?.merge(txAccesses!)
  }

  if (enableProfiler) {
    // eslint-disable-next-line no-console
    console.log(`${executionLabel}: ${performance.now() - executionTimerPrecise!}ms`)
    // eslint-disable-next-line no-console
    console.log('[ For execution details see table output ]')
    // eslint-disable-next-line no-console
    console.time(logsGasBalanceLabel)
  }

  if (this.DEBUG) {
    debug(`Update fromAccount (caller) nonce (-> ${fromAccount.nonce})`)
  }

  if (this.DEBUG) {
    const { executionGasUsed, exceptionError, returnValue } = results.execResult
    debug('-'.repeat(100))
    debug(
      `Received tx execResult: [ executionGasUsed=${executionGasUsed} exceptionError=${
        exceptionError !== undefined ? `'${exceptionError.error}'` : 'none'
      } returnValue=${short(returnValue)} gasRefund=${results.gasRefund ?? 0} ]`
    )
  }

  /*
   * Parse results
   */
  // Generate the bloom for the tx
  results.bloom = txLogsBloom(results.execResult.logs, this.common)
  if (this.DEBUG) {
    debug(`Generated tx bloom with logs=${results.execResult.logs?.length}`)
  }

  // Calculate the total gas used
  results.totalGasSpent = results.execResult.executionGasUsed + txBaseFee
  if (this.DEBUG) {
    debugGas(`tx add baseFee ${txBaseFee} to totalGasSpent (-> ${results.totalGasSpent})`)
  }

  // Add blob gas used to result
  if (isBlobEIP4844Tx(tx)) {
    results.blobGasUsed = totalblobGas
  }

  // Process any gas refund
  let gasRefund = results.execResult.gasRefund ?? BIGINT_0
  results.gasRefund = gasRefund
  const maxRefundQuotient = this.common.param('gasConfig', 'maxRefundQuotient')
  if (gasRefund !== BIGINT_0) {
    const maxRefund = results.totalGasSpent / maxRefundQuotient
    gasRefund = gasRefund < maxRefund ? gasRefund : maxRefund
    results.totalGasSpent -= gasRefund
    if (this.DEBUG) {
      debug(`Subtract tx gasRefund (${gasRefund}) from totalGasSpent (-> ${results.totalGasSpent})`)
    }
  } else {
    if (this.DEBUG) {
      debug(`No tx gasRefund`)
    }
  }
  results.amountSpent = results.totalGasSpent * gasPrice

  // Update sender's balance
  fromAccount = await state.getAccount(caller)
  if (fromAccount === undefined) {
    fromAccount = new Account()
  }
  const actualTxCost = results.totalGasSpent * gasPrice
  const txCostDiff = txCost - actualTxCost
  fromAccount.balance += txCostDiff
  await this.evm.journal.putAccount(caller, fromAccount)
  if (this.DEBUG) {
    debug(
      `Refunded txCostDiff (${txCostDiff}) to fromAccount (caller) balance (-> ${fromAccount.balance})`
    )
  }

  // Update miner's balance
  let miner
  if (this.common.consensusType() === ConsensusType.ProofOfAuthority) {
    miner = block.header.cliqueSigner()
  } else {
    miner = block.header.coinbase
  }

  let minerAccount = await state.getAccount(miner)
  if (minerAccount === undefined) {
    if (this.common.isActivatedEIP(6800)) {
      await (state as StatelessVerkleStateManager).accessWitness!.touchAndChargeProofOfAbsence(
        miner
      )
    }
    minerAccount = new Account()
  }
  // add the amount spent on gas to the miner's account
  results.minerValue =
    this.common.isActivatedEIP(1559) === true
      ? results.totalGasSpent * inclusionFeePerGas!
      : results.amountSpent
  minerAccount.balance += results.minerValue

  if (this.common.isActivatedEIP(6800)) {
    // use this utility to build access but the computed gas is not charged and hence free
    await (state as StatelessVerkleStateManager).accessWitness!.touchTxExistingAndComputeGas(
      miner,
      {
        sendsValue: true,
      }
    )
  }

  // Put the miner account into the state. If the balance of the miner account remains zero, note that
  // the state.putAccount function puts this into the "touched" accounts. This will thus be removed when
  // we clean the touched accounts below in case we are in a fork >= SpuriousDragon
  await this.evm.journal.putAccount(miner, minerAccount)
  if (this.DEBUG) {
    debug(`tx update miner account (${miner}) balance (-> ${minerAccount.balance})`)
  }

  if (enableProfiler) {
    // eslint-disable-next-line no-console
    console.timeEnd(logsGasBalanceLabel)
    // eslint-disable-next-line no-console
    console.time(accountsCleanUpLabel)
  }

  /*
   * Cleanup accounts
   */
  if (results.execResult.selfdestruct !== undefined) {
    for (const addressToSelfdestructHex of results.execResult.selfdestruct) {
      const address = new Address(hexToBytes(addressToSelfdestructHex))
      if (this.common.isActivatedEIP(6780)) {
        // skip cleanup of addresses not in createdAddresses
        if (!results.execResult.createdAddresses!.has(address.toString())) {
          continue
        }
      }
      await this.evm.journal.deleteAccount(address)
      if (this.DEBUG) {
        debug(`tx selfdestruct on address=${address}`)
      }
    }
  }

  if (enableProfiler) {
    // eslint-disable-next-line no-console
    console.timeEnd(accountsCleanUpLabel)
    // eslint-disable-next-line no-console
    console.time(accessListLabel)
  }

  if (opts.reportAccessList === true && this.common.isActivatedEIP(2930)) {
    // Convert the Map to the desired type
    const accessList: AccessList = []
    for (const [address, set] of this.evm.journal.accessList!) {
      const addressPrefixed = '0x' + address
      const item: AccessListItem = {
        address: addressPrefixed,
        storageKeys: [],
      }
      for (const slot of set) {
        const slotPrefixed = '0x' + slot
        item.storageKeys.push(slotPrefixed)
      }
      accessList.push(item)
    }

    results.accessList = accessList
  }

  if (enableProfiler) {
    // eslint-disable-next-line no-console
    console.timeEnd(accessListLabel)
    // eslint-disable-next-line no-console
    console.time(journalCacheCleanUpLabel)
  }

  if (opts.reportPreimages === true && this.evm.journal.preimages !== undefined) {
    results.preimages = this.evm.journal.preimages
  }

  await this.evm.journal.cleanup()
  state.originalStorageCache.clear()

  if (enableProfiler) {
    // eslint-disable-next-line no-console
    console.timeEnd(journalCacheCleanUpLabel)
    // eslint-disable-next-line no-console
    console.time(receiptsLabel)
  }

  // Generate the tx receipt
  const gasUsed = opts.blockGasUsed !== undefined ? opts.blockGasUsed : block.header.gasUsed
  const cumulativeGasUsed = gasUsed + results.totalGasSpent
  results.receipt = await generateTxReceipt.bind(this)(
    tx,
    results,
    cumulativeGasUsed,
    totalblobGas,
    blobGasPrice
  )

  if (enableProfiler) {
    // eslint-disable-next-line no-console
    console.timeEnd(receiptsLabel)
  }

  /**
   * The `afterTx` event
   *
   * @event Event: afterTx
   * @type {Object}
   * @property {Object} result result of the transaction
   */
  const event: AfterTxEvent = { transaction: tx, ...results }
  await this._emit('afterTx', event)
  if (this.DEBUG) {
    debug(
      `tx run finished hash=${
        opts.tx.isSigned() ? bytesToHex(opts.tx.hash()) : 'unsigned'
      } sender=${caller}`
    )
  }

  return results
}

/**
 * @method txLogsBloom
 * @private
 */
function txLogsBloom(logs?: any[], common?: Common): Bloom {
  const bloom = new Bloom(undefined, common)
  if (logs) {
    for (let i = 0; i < logs.length; i++) {
      const log = logs[i]
      // add the address
      bloom.add(log[0])
      // add the topics
      const topics = log[1]
      for (let q = 0; q < topics.length; q++) {
        bloom.add(topics[q])
      }
    }
  }
  return bloom
}

/**
 * Returns the tx receipt.
 * @param this The vm instance
 * @param tx The transaction
 * @param txResult The tx result
 * @param cumulativeGasUsed The gas used in the block including this tx
 * @param blobGasUsed The blob gas used in the tx
 * @param blobGasPrice The blob gas price for the block including this tx
 */
export async function generateTxReceipt(
  this: VM,
  tx: TypedTransaction,
  txResult: RunTxResult,
  cumulativeGasUsed: bigint,
  blobGasUsed?: bigint,
  blobGasPrice?: bigint
): Promise<TxReceipt> {
  const baseReceipt: BaseTxReceipt = {
    cumulativeBlockGasUsed: cumulativeGasUsed,
    bitvector: txResult.bloom.bitvector,
    logs: txResult.execResult.logs ?? [],
  }

  let receipt
  if (this.DEBUG) {
    debug(
      `Generate tx receipt transactionType=${
        tx.type
      } cumulativeBlockGasUsed=${cumulativeGasUsed} bitvector=${short(baseReceipt.bitvector)} (${
        baseReceipt.bitvector.length
      } bytes) logs=${baseReceipt.logs.length}`
    )
  }

  if (!tx.supports(Capability.EIP2718TypedTransaction)) {
    // Legacy transaction
    if (this.common.gteHardfork(Hardfork.Byzantium) === true) {
      // Post-Byzantium
      receipt = {
        status: txResult.execResult.exceptionError !== undefined ? 0 : 1, // Receipts have a 0 as status on error
        ...baseReceipt,
      } as PostByzantiumTxReceipt
    } else {
      // Pre-Byzantium
      const stateRoot = await this.stateManager.getStateRoot()
      receipt = {
        stateRoot,
        ...baseReceipt,
      } as PreByzantiumTxReceipt
    }
  } else {
    // Typed EIP-2718 Transaction
    if (isBlobEIP4844Tx(tx)) {
      receipt = {
        blobGasUsed,
        blobGasPrice,
        status: txResult.execResult.exceptionError ? 0 : 1,
        ...baseReceipt,
      } as EIP4844BlobTxReceipt
    } else {
      receipt = {
        status: txResult.execResult.exceptionError ? 0 : 1,
        ...baseReceipt,
      } as PostByzantiumTxReceipt
    }
  }
  return receipt
}

/**
 * Internal helper function to create an annotated error message
 *
 * @param msg Base error message
 * @hidden
 */
function _errorMsg(msg: string, vm: VM, block: Block, tx: TypedTransaction) {
  const blockErrorStr = 'errorStr' in block ? block.errorStr() : 'block'
  const txErrorStr = 'errorStr' in tx ? tx.errorStr() : 'tx'

  const errorMsg = `${msg} (${vm.errorStr()} -> ${blockErrorStr} -> ${txErrorStr})`
  return errorMsg
}<|MERGE_RESOLUTION|>--- conflicted
+++ resolved
@@ -323,7 +323,6 @@
     throw new Error(msg)
   }
 
-<<<<<<< HEAD
   let upfrontAwGas = BIGINT_0
   if (this.common.isActivatedEIP(6800)) {
     upfrontAwGas += await txAccesses!.touchTxOriginAndComputeGas(caller)
@@ -345,8 +344,6 @@
     txAccesses = stateAccesses?.shallowCopy()
   }
 
-=======
->>>>>>> 2b368c0c
   // Check balance against upfront tx cost
   const upFrontCost = tx.getUpfrontCost(block.header.baseFeePerGas)
   if (balance < upFrontCost) {
