import { Block } from '@ethereumjs/block'
import { ConsensusType, Hardfork } from '@ethereumjs/common'
import { BlobEIP4844Transaction, Capability, isBlobEIP4844Tx } from '@ethereumjs/tx'
import {
  Account,
  Address,
  BIGINT_0,
  KECCAK256_NULL,
  bytesToHex,
  bytesToUnprefixedHex,
  equalsBytes,
  hexToBytes,
  short,
} from '@ethereumjs/util'
import debugDefault from 'debug'

import { Bloom } from './bloom/index.js'

import type {
  AfterTxEvent,
  BaseTxReceipt,
  EIP4844BlobTxReceipt,
  PostByzantiumTxReceipt,
  PreByzantiumTxReceipt,
  RunTxOpts,
  RunTxResult,
  TxReceipt,
} from './types.js'
import type { VM } from './vm.js'
import type { AccessList, AccessListItem, Common } from '@ethereumjs/common'
import type { EVM } from '@ethereumjs/evm'
import type {
  AccessListEIP2930Transaction,
  FeeMarketEIP1559Transaction,
  LegacyTransaction,
  TypedTransaction,
} from '@ethereumjs/tx'
const { debug: createDebugLogger } = debugDefault

const debug = createDebugLogger('vm:tx')
const debugGas = createDebugLogger('vm:tx:gas')

let enableProfiler = false
const initLabel = 'EVM journal init, address/slot warming, fee validation'
const balanceNonceLabel = 'Balance/Nonce checks and update'
const executionLabel = 'Execution'
const logsGasBalanceLabel = 'Logs, gas usage, account/miner balances'
const accountsCleanUpLabel = 'Accounts clean up'
const accessListLabel = 'Access list label'
const journalCacheCleanUpLabel = 'Journal/cache cleanup'
const receiptsLabel = 'Receipts'
const entireTxLabel = 'Entire tx'

/**
 * Returns the hardfork excluding the merge hf which has
 * no effect on the vm execution capabilities.
 *
 * This is particularly useful in executing/evaluating the transaction
 * when chain td is not available at many places to correctly set the
 * hardfork in for e.g. vm or txs or when the chain is not fully synced yet.
 *
 * @returns Hardfork name
 */
function execHardfork(
  hardfork: Hardfork | string,
  preMergeHf: Hardfork | string
): string | Hardfork {
  return hardfork !== Hardfork.Paris ? hardfork : preMergeHf
}

/**
 * @ignore
 */
export async function runTx(this: VM, opts: RunTxOpts): Promise<RunTxResult> {
  if (this._opts.profilerOpts?.reportAfterTx === true) {
    enableProfiler = true
  }

  if (enableProfiler) {
    const title = `Profiler run - Tx ${bytesToHex(opts.tx.hash())}`
    // eslint-disable-next-line no-console
    console.log(title)
    // eslint-disable-next-line no-console
    console.time(initLabel)
    // eslint-disable-next-line no-console
    console.time(entireTxLabel)
  }

  // create a reasonable default if no block is given
  opts.block = opts.block ?? Block.fromBlockData({}, { common: this.common })

  if (opts.skipHardForkValidation !== true) {
    // Find and set preMerge hf for easy access later
    const hfs = this.common.hardforks()
    const preMergeIndex = hfs.findIndex((hf) => hf.ttd !== null && hf.ttd !== undefined) - 1
    // If no pre merge hf found, set it to first hf even if its merge
    const preMergeHf = preMergeIndex >= 0 ? hfs[preMergeIndex].name : hfs[0].name

    // If block and tx don't have a same hardfork, set tx hardfork to block
    if (
      execHardfork(opts.tx.common.hardfork(), preMergeHf) !==
      execHardfork(opts.block.common.hardfork(), preMergeHf)
    ) {
      opts.tx.common.setHardfork(opts.block.common.hardfork())
    }
    if (
      execHardfork(opts.block.common.hardfork(), preMergeHf) !==
      execHardfork(this.common.hardfork(), preMergeHf)
    ) {
      // Block and VM's hardfork should match as well
      const msg = _errorMsg('block has a different hardfork than the vm', this, opts.block, opts.tx)
      throw new Error(msg)
    }
  }

  if (opts.skipBlockGasLimitValidation !== true && opts.block.header.gasLimit < opts.tx.gasLimit) {
    const msg = _errorMsg('tx has a higher gas limit than the block', this, opts.block, opts.tx)
    throw new Error(msg)
  }

  // Ensure we start with a clear warmed accounts Map
  await this.evm.journal.cleanup()

  if (opts.reportAccessList === true) {
    this.evm.journal.startReportingAccessList()
  }

  if (opts.reportPreimages === true) {
    this.evm.journal.startReportingPreimages()
  }

  await this.evm.journal.checkpoint()
  if (this.DEBUG) {
    debug('-'.repeat(100))
    debug(`tx checkpoint`)
  }

  // Typed transaction specific setup tasks
  if (
    opts.tx.supports(Capability.EIP2718TypedTransaction) &&
    this.common.isActivatedEIP(2718) === true
  ) {
    // Is it an Access List transaction?
    if (this.common.isActivatedEIP(2930) === false) {
      await this.evm.journal.revert()
      const msg = _errorMsg(
        'Cannot run transaction: EIP 2930 is not activated.',
        this,
        opts.block,
        opts.tx
      )
      throw new Error(msg)
    }
    if (
      opts.tx.supports(Capability.EIP1559FeeMarket) &&
      this.common.isActivatedEIP(1559) === false
    ) {
      await this.evm.journal.revert()
      const msg = _errorMsg(
        'Cannot run transaction: EIP 1559 is not activated.',
        this,
        opts.block,
        opts.tx
      )
      throw new Error(msg)
    }

    const castedTx = <AccessListEIP2930Transaction>opts.tx

    for (const accessListItem of castedTx.AccessListJSON) {
      this.evm.journal.addAlwaysWarmAddress(accessListItem.address, true)
      for (const storageKey of accessListItem.storageKeys) {
        this.evm.journal.addAlwaysWarmSlot(accessListItem.address, storageKey, true)
      }
    }
  }

  try {
    const result = await _runTx.bind(this)(opts)
    await this.evm.journal.commit()
    if (this.DEBUG) {
      debug(`tx checkpoint committed`)
    }
    return result
  } catch (e: any) {
    await this.evm.journal.revert()
    if (this.DEBUG) {
      debug(`tx checkpoint reverted`)
    }
    throw e
  } finally {
    if (this.common.isActivatedEIP(2929) === true) {
      this.evm.journal.cleanJournal()
    }
    this.evm.stateManager.originalStorageCache.clear()
    if (enableProfiler) {
      // eslint-disable-next-line no-console
      console.timeEnd(entireTxLabel)
      const logs = (<EVM>this.evm).getPerformanceLogs()
      if (logs.precompiles.length === 0 && logs.opcodes.length === 0) {
        // eslint-disable-next-line no-console
        console.log('No precompile or opcode execution.')
      }
      this.emitEVMProfile(logs.precompiles, 'Precompile performance')
      this.emitEVMProfile(logs.opcodes, 'Opcodes performance')
      ;(<EVM>this.evm).clearPerformanceLogs()
    }
  }
}

async function _runTx(this: VM, opts: RunTxOpts): Promise<RunTxResult> {
  const state = this.stateManager

  const { tx, block } = opts

  if (!block) {
    throw new Error('block required')
  }

  /**
   * The `beforeTx` event
   *
   * @event Event: beforeTx
   * @type {Object}
   * @property {Transaction} tx emits the Transaction that is about to be processed
   */
  await this._emit('beforeTx', tx)

  const caller = tx.getSenderAddress()
  if (this.DEBUG) {
    debug(
      `New tx run hash=${
        opts.tx.isSigned() ? bytesToHex(opts.tx.hash()) : 'unsigned'
      } sender=${caller}`
    )
  }

  if (this.common.isActivatedEIP(2929) === true) {
    // Add origin and precompiles to warm addresses
    const activePrecompiles = this.evm.precompiles
    for (const [addressStr] of activePrecompiles.entries()) {
      this.evm.journal.addAlwaysWarmAddress(addressStr)
    }
    this.evm.journal.addAlwaysWarmAddress(caller.toString())
    if (tx.to !== undefined) {
      // Note: in case we create a contract, we do this in EVMs `_executeCreate` (this is also correct in inner calls, per the EIP)
      this.evm.journal.addAlwaysWarmAddress(bytesToUnprefixedHex(tx.to.bytes))
    }
    if (this.common.isActivatedEIP(3651) === true) {
      this.evm.journal.addAlwaysWarmAddress(bytesToUnprefixedHex(block.header.coinbase.bytes))
    }
  }

  // Validate gas limit against tx base fee (DataFee + TxFee + Creation Fee)
  const txBaseFee = tx.getBaseFee()
  let gasLimit = tx.gasLimit
  if (gasLimit < txBaseFee) {
    const msg = _errorMsg(
      `tx gas limit ${Number(gasLimit)} is lower than the minimum gas limit of ${Number(
        txBaseFee
      )}`,
      this,
      block,
      tx
    )
    throw new Error(msg)
  }
  gasLimit -= txBaseFee
  if (this.DEBUG) {
    debugGas(`Subtracting base fee (${txBaseFee}) from gasLimit (-> ${gasLimit})`)
  }

  if (this.common.isActivatedEIP(1559) === true) {
    // EIP-1559 spec:
    // Ensure that the user was willing to at least pay the base fee
    // assert transaction.max_fee_per_gas >= block.base_fee_per_gas
    const maxFeePerGas = 'maxFeePerGas' in tx ? tx.maxFeePerGas : tx.gasPrice
    const baseFeePerGas = block.header.baseFeePerGas!
    if (maxFeePerGas < baseFeePerGas) {
      const msg = _errorMsg(
        `Transaction's ${
          'maxFeePerGas' in tx ? 'maxFeePerGas' : 'gasPrice'
        } (${maxFeePerGas}) is less than the block's baseFeePerGas (${baseFeePerGas})`,
        this,
        block,
        tx
      )
      throw new Error(msg)
    }
  }
  if (enableProfiler) {
    // eslint-disable-next-line no-console
    console.timeEnd(initLabel)
    // eslint-disable-next-line no-console
    console.time(balanceNonceLabel)
  }

  // Check from account's balance and nonce
  let fromAccount = await state.getAccount(caller)
  if (fromAccount === undefined) {
    fromAccount = new Account()
  }
  const { nonce, balance } = fromAccount
  if (this.DEBUG) {
    debug(`Sender's pre-tx balance is ${balance}`)
  }
  // EIP-3607: Reject transactions from senders with deployed code
  if (
    this.common.isActivatedEIP(3607) === true &&
    !equalsBytes(fromAccount.codeHash, KECCAK256_NULL)
  ) {
    const msg = _errorMsg('invalid sender address, address is not EOA (EIP-3607)', this, block, tx)
    throw new Error(msg)
  }

  // Check balance against upfront tx cost
  const upFrontCost = tx.getUpfrontCost(block.header.baseFeePerGas)
  if (balance < upFrontCost) {
    if (opts.skipBalance === true && fromAccount.balance < upFrontCost) {
      if (tx.supports(Capability.EIP1559FeeMarket) === false) {
        // if skipBalance and not EIP1559 transaction, ensure caller balance is enough to run transaction
        fromAccount.balance = upFrontCost
        await this.evm.journal.putAccount(caller, fromAccount)
      }
    } else {
      const msg = _errorMsg(
        `sender doesn't have enough funds to send tx. The upfront cost is: ${upFrontCost} and the sender's account (${caller}) only has: ${balance}`,
        this,
        block,
        tx
      )
      throw new Error(msg)
    }
  }

  // Check balance against max potential cost (for EIP 1559 and 4844)
  let maxCost = tx.value
  let blobGasPrice = BIGINT_0
  let totalblobGas = BIGINT_0
  if (tx.supports(Capability.EIP1559FeeMarket)) {
    // EIP-1559 spec:
    // The signer must be able to afford the transaction
    // `assert balance >= gas_limit * max_fee_per_gas`
    maxCost += tx.gasLimit * (tx as FeeMarketEIP1559Transaction).maxFeePerGas
  }

  if (tx instanceof BlobEIP4844Transaction) {
    if (!this.common.isActivatedEIP(4844)) {
      const msg = _errorMsg('blob transactions are only valid with EIP4844 active', this, block, tx)
      throw new Error(msg)
    }
    // EIP-4844 spec
    // the signer must be able to afford the transaction
    // assert signer(tx).balance >= tx.message.gas * tx.message.max_fee_per_gas + get_total_data_gas(tx) * tx.message.max_fee_per_data_gas
    const castTx = tx as BlobEIP4844Transaction
    totalblobGas = castTx.common.param('gasConfig', 'blobGasPerBlob') * BigInt(castTx.numBlobs())
    maxCost += totalblobGas * castTx.maxFeePerBlobGas

    // 4844 minimum blobGas price check
    if (opts.block === undefined) {
      const msg = _errorMsg(
        `Block option must be supplied to compute blob gas price`,
        this,
        block,
        tx
      )
      throw new Error(msg)
    }
    blobGasPrice = opts.block.header.getBlobGasPrice()
    if (castTx.maxFeePerBlobGas < blobGasPrice) {
      const msg = _errorMsg(
        `Transaction's maxFeePerBlobGas ${castTx.maxFeePerBlobGas}) is less than block blobGasPrice (${blobGasPrice}).`,
        this,
        block,
        tx
      )
      throw new Error(msg)
    }
  }

  if (fromAccount.balance < maxCost) {
    if (opts.skipBalance === true && fromAccount.balance < maxCost) {
      // if skipBalance, ensure caller balance is enough to run transaction
      fromAccount.balance = maxCost
      await this.evm.journal.putAccount(caller, fromAccount)
    } else {
      const msg = _errorMsg(
        `sender doesn't have enough funds to send tx. The max cost is: ${maxCost} and the sender's account (${caller}) only has: ${balance}`,
        this,
        block,
        tx
      )
      throw new Error(msg)
    }
  }

  if (opts.skipNonce !== true) {
    if (nonce !== tx.nonce) {
      const msg = _errorMsg(
        `the tx doesn't have the correct nonce. account has nonce of: ${nonce} tx has nonce of: ${tx.nonce}`,
        this,
        block,
        tx
      )
      throw new Error(msg)
    }
  }

  let gasPrice: bigint
  let inclusionFeePerGas: bigint
  // EIP-1559 tx
  if (tx.supports(Capability.EIP1559FeeMarket)) {
    const baseFee = block.header.baseFeePerGas!
    inclusionFeePerGas =
      (tx as FeeMarketEIP1559Transaction).maxPriorityFeePerGas <
      (tx as FeeMarketEIP1559Transaction).maxFeePerGas - baseFee
        ? (tx as FeeMarketEIP1559Transaction).maxPriorityFeePerGas
        : (tx as FeeMarketEIP1559Transaction).maxFeePerGas - baseFee

    gasPrice = inclusionFeePerGas + baseFee
  } else {
    // Have to cast as legacy tx since EIP1559 tx does not have gas price
    gasPrice = (<LegacyTransaction>tx).gasPrice
    if (this.common.isActivatedEIP(1559) === true) {
      const baseFee = block.header.baseFeePerGas!
      inclusionFeePerGas = (<LegacyTransaction>tx).gasPrice - baseFee
    }
  }

  // EIP-4844 tx
  let blobVersionedHashes
  if (tx instanceof BlobEIP4844Transaction) {
    blobVersionedHashes = (tx as BlobEIP4844Transaction).blobVersionedHashes
  }

  // Update from account's balance
  const txCost = tx.gasLimit * gasPrice
  const blobGasCost = totalblobGas * blobGasPrice
  fromAccount.balance -= txCost
  fromAccount.balance -= blobGasCost
  if (opts.skipBalance === true && fromAccount.balance < BIGINT_0) {
    fromAccount.balance = BIGINT_0
  }
  await this.evm.journal.putAccount(caller, fromAccount)
  if (this.DEBUG) {
    debug(`Update fromAccount (caller) balance (-> ${fromAccount.balance}))`)
  }
  if (enableProfiler) {
    // eslint-disable-next-line no-console
    console.timeEnd(balanceNonceLabel)
    // eslint-disable-next-line no-console
    console.time(executionLabel)
  }

  /*
   * Execute message
   */
  const { value, data, to } = tx

  if (this.DEBUG) {
    debug(
      `Running tx=${
        tx.isSigned() ? bytesToHex(tx.hash()) : 'unsigned'
      } with caller=${caller} gasLimit=${gasLimit} to=${
        to?.toString() ?? 'none'
      } value=${value} data=${short(data)}`
    )
  }

  const results = (await this.evm.runCall({
    block,
    gasPrice,
    caller,
    gasLimit,
    to,
    value,
    data,
    blobVersionedHashes,
  })) as RunTxResult

  if (enableProfiler) {
    // eslint-disable-next-line no-console
    console.timeEnd(executionLabel)
    // eslint-disable-next-line no-console
    console.log('[ For execution details see table output ]')
    // eslint-disable-next-line no-console
    console.time(logsGasBalanceLabel)
  }

  if (this.DEBUG) {
    debug(`Update fromAccount (caller) nonce (-> ${fromAccount.nonce})`)
  }

  if (this.DEBUG) {
    const { executionGasUsed, exceptionError, returnValue } = results.execResult
    debug('-'.repeat(100))
    debug(
      `Received tx execResult: [ executionGasUsed=${executionGasUsed} exceptionError=${
        exceptionError !== undefined ? `'${exceptionError.error}'` : 'none'
      } returnValue=${short(returnValue)} gasRefund=${results.gasRefund ?? 0} ]`
    )
  }

  /*
   * Parse results
   */
  // Generate the bloom for the tx
  results.bloom = txLogsBloom(results.execResult.logs, this.common)
  if (this.DEBUG) {
    debug(`Generated tx bloom with logs=${results.execResult.logs?.length}`)
  }

  // Calculate the total gas used
  results.totalGasSpent = results.execResult.executionGasUsed + txBaseFee
  if (this.DEBUG) {
    debugGas(`tx add baseFee ${txBaseFee} to totalGasSpent (-> ${results.totalGasSpent})`)
  }

  // Add blob gas used to result
  if (isBlobEIP4844Tx(tx)) {
    results.blobGasUsed = totalblobGas
  }

  // Process any gas refund
  let gasRefund = results.execResult.gasRefund ?? BIGINT_0
  results.gasRefund = gasRefund
  const maxRefundQuotient = this.common.param('gasConfig', 'maxRefundQuotient')
  if (gasRefund !== BIGINT_0) {
    const maxRefund = results.totalGasSpent / maxRefundQuotient
    gasRefund = gasRefund < maxRefund ? gasRefund : maxRefund
    results.totalGasSpent -= gasRefund
    if (this.DEBUG) {
      debug(`Subtract tx gasRefund (${gasRefund}) from totalGasSpent (-> ${results.totalGasSpent})`)
    }
  } else {
    if (this.DEBUG) {
      debug(`No tx gasRefund`)
    }
  }
  results.amountSpent = results.totalGasSpent * gasPrice

  // Update sender's balance
  fromAccount = await state.getAccount(caller)
  if (fromAccount === undefined) {
    fromAccount = new Account()
  }
  const actualTxCost = results.totalGasSpent * gasPrice
  const txCostDiff = txCost - actualTxCost
  fromAccount.balance += txCostDiff
  await this.evm.journal.putAccount(caller, fromAccount)
  if (this.DEBUG) {
    debug(
      `Refunded txCostDiff (${txCostDiff}) to fromAccount (caller) balance (-> ${fromAccount.balance})`
    )
  }

  // Update miner's balance
  let miner
  if (this.common.consensusType() === ConsensusType.ProofOfAuthority) {
    miner = block.header.cliqueSigner()
  } else {
    miner = block.header.coinbase
  }

  let minerAccount = await state.getAccount(miner)
  if (minerAccount === undefined) {
    minerAccount = new Account()
  }
  // add the amount spent on gas to the miner's account
  results.minerValue =
    this.common.isActivatedEIP(1559) === true
      ? results.totalGasSpent * inclusionFeePerGas!
      : results.amountSpent
  minerAccount.balance += results.minerValue

  // Put the miner account into the state. If the balance of the miner account remains zero, note that
  // the state.putAccount function puts this into the "touched" accounts. This will thus be removed when
  // we clean the touched accounts below in case we are in a fork >= SpuriousDragon
  await this.evm.journal.putAccount(miner, minerAccount)
  if (this.DEBUG) {
    debug(`tx update miner account (${miner}) balance (-> ${minerAccount.balance})`)
  }

  if (enableProfiler) {
    // eslint-disable-next-line no-console
    console.timeEnd(logsGasBalanceLabel)
    // eslint-disable-next-line no-console
    console.time(accountsCleanUpLabel)
  }

  /*
   * Cleanup accounts
   */
  if (results.execResult.selfdestruct !== undefined) {
    for (const addressToSelfdestructHex of results.execResult.selfdestruct) {
      const address = new Address(hexToBytes(addressToSelfdestructHex))
      if (this.common.isActivatedEIP(6780)) {
        // skip cleanup of addresses not in createdAddresses
        if (!results.execResult.createdAddresses!.has(address.toString())) {
          continue
        }
      }
      await this.evm.journal.deleteAccount(address)
      if (this.DEBUG) {
        debug(`tx selfdestruct on address=${address}`)
      }
    }
  }

  if (enableProfiler) {
    // eslint-disable-next-line no-console
    console.timeEnd(accountsCleanUpLabel)
    // eslint-disable-next-line no-console
    console.time(accessListLabel)
  }

  if (opts.reportAccessList === true && this.common.isActivatedEIP(2930)) {
    // Convert the Map to the desired type
    const accessList: AccessList = []
    for (const [address, set] of this.evm.journal.accessList!) {
      const addressPrefixed = '0x' + address
      const item: AccessListItem = {
        address: addressPrefixed,
        storageKeys: [],
      }
      for (const slot of set) {
        const slotPrefixed = '0x' + slot
        item.storageKeys.push(slotPrefixed)
      }
      accessList.push(item)
    }

    results.accessList = accessList
  }

<<<<<<< HEAD
  if (opts.reportPreimages === true && this.evm.journal.preimages !== undefined) {
    results.preimages = this.evm.journal.preimages
=======
  if (enableProfiler) {
    // eslint-disable-next-line no-console
    console.timeEnd(accessListLabel)
    // eslint-disable-next-line no-console
    console.time(journalCacheCleanUpLabel)
>>>>>>> 68c4fb9e
  }

  await this.evm.journal.cleanup()
  state.originalStorageCache.clear()

  if (enableProfiler) {
    // eslint-disable-next-line no-console
    console.timeEnd(journalCacheCleanUpLabel)
    // eslint-disable-next-line no-console
    console.time(receiptsLabel)
  }

  // Generate the tx receipt
  const gasUsed = opts.blockGasUsed !== undefined ? opts.blockGasUsed : block.header.gasUsed
  const cumulativeGasUsed = gasUsed + results.totalGasSpent
  results.receipt = await generateTxReceipt.bind(this)(
    tx,
    results,
    cumulativeGasUsed,
    totalblobGas,
    blobGasPrice
  )

  if (enableProfiler) {
    // eslint-disable-next-line no-console
    console.timeEnd(receiptsLabel)
  }

  /**
   * The `afterTx` event
   *
   * @event Event: afterTx
   * @type {Object}
   * @property {Object} result result of the transaction
   */
  const event: AfterTxEvent = { transaction: tx, ...results }
  await this._emit('afterTx', event)
  if (this.DEBUG) {
    debug(
      `tx run finished hash=${
        opts.tx.isSigned() ? bytesToHex(opts.tx.hash()) : 'unsigned'
      } sender=${caller}`
    )
  }

  return results
}

/**
 * @method txLogsBloom
 * @private
 */
function txLogsBloom(logs?: any[], common?: Common): Bloom {
  const bloom = new Bloom(undefined, common)
  if (logs) {
    for (let i = 0; i < logs.length; i++) {
      const log = logs[i]
      // add the address
      bloom.add(log[0])
      // add the topics
      const topics = log[1]
      for (let q = 0; q < topics.length; q++) {
        bloom.add(topics[q])
      }
    }
  }
  return bloom
}

/**
 * Returns the tx receipt.
 * @param this The vm instance
 * @param tx The transaction
 * @param txResult The tx result
 * @param cumulativeGasUsed The gas used in the block including this tx
 * @param blobGasUsed The blob gas used in the tx
 * @param blobGasPrice The blob gas price for the block including this tx
 */
export async function generateTxReceipt(
  this: VM,
  tx: TypedTransaction,
  txResult: RunTxResult,
  cumulativeGasUsed: bigint,
  blobGasUsed?: bigint,
  blobGasPrice?: bigint
): Promise<TxReceipt> {
  const baseReceipt: BaseTxReceipt = {
    cumulativeBlockGasUsed: cumulativeGasUsed,
    bitvector: txResult.bloom.bitvector,
    logs: txResult.execResult.logs ?? [],
  }

  let receipt
  if (this.DEBUG) {
    debug(
      `Generate tx receipt transactionType=${
        tx.type
      } cumulativeBlockGasUsed=${cumulativeGasUsed} bitvector=${short(baseReceipt.bitvector)} (${
        baseReceipt.bitvector.length
      } bytes) logs=${baseReceipt.logs.length}`
    )
  }

  if (!tx.supports(Capability.EIP2718TypedTransaction)) {
    // Legacy transaction
    if (this.common.gteHardfork(Hardfork.Byzantium) === true) {
      // Post-Byzantium
      receipt = {
        status: txResult.execResult.exceptionError !== undefined ? 0 : 1, // Receipts have a 0 as status on error
        ...baseReceipt,
      } as PostByzantiumTxReceipt
    } else {
      // Pre-Byzantium
      const stateRoot = await this.stateManager.getStateRoot()
      receipt = {
        stateRoot,
        ...baseReceipt,
      } as PreByzantiumTxReceipt
    }
  } else {
    // Typed EIP-2718 Transaction
    if (isBlobEIP4844Tx(tx)) {
      receipt = {
        blobGasUsed,
        blobGasPrice,
        status: txResult.execResult.exceptionError ? 0 : 1,
        ...baseReceipt,
      } as EIP4844BlobTxReceipt
    } else {
      receipt = {
        status: txResult.execResult.exceptionError ? 0 : 1,
        ...baseReceipt,
      } as PostByzantiumTxReceipt
    }
  }
  return receipt
}

/**
 * Internal helper function to create an annotated error message
 *
 * @param msg Base error message
 * @hidden
 */
function _errorMsg(msg: string, vm: VM, block: Block, tx: TypedTransaction) {
  const blockErrorStr = 'errorStr' in block ? block.errorStr() : 'block'
  const txErrorStr = 'errorStr' in tx ? tx.errorStr() : 'tx'

  const errorMsg = `${msg} (${vm.errorStr()} -> ${blockErrorStr} -> ${txErrorStr})`
  return errorMsg
}<|MERGE_RESOLUTION|>--- conflicted
+++ resolved
@@ -633,16 +633,15 @@
     results.accessList = accessList
   }
 
-<<<<<<< HEAD
+  if (enableProfiler) {
+    // eslint-disable-next-line no-console
+    console.timeEnd(accessListLabel)
+    // eslint-disable-next-line no-console
+    console.time(journalCacheCleanUpLabel)
+  }
+
   if (opts.reportPreimages === true && this.evm.journal.preimages !== undefined) {
     results.preimages = this.evm.journal.preimages
-=======
-  if (enableProfiler) {
-    // eslint-disable-next-line no-console
-    console.timeEnd(accessListLabel)
-    // eslint-disable-next-line no-console
-    console.time(journalCacheCleanUpLabel)
->>>>>>> 68c4fb9e
   }
 
   await this.evm.journal.cleanup()
